/*
 *  sst_mfld_platform.c - Intel MID Platform driver
 *
 *  Copyright (C) 2010-2014 Intel Corp
 *  Author: Vinod Koul <vinod.koul@intel.com>
 *  Author: Harsha Priya <priya.harsha@intel.com>
 *  ~~~~~~~~~~~~~~~~~~~~~~~~~~~~~~~~~~~~~~~~~~~~~~~~~~~~~~~~~~~~~~~~~~~~~~~~~~
 *
 *  This program is free software; you can redistribute it and/or modify
 *  it under the terms of the GNU General Public License as published by
 *  the Free Software Foundation; version 2 of the License.
 *
 *  This program is distributed in the hope that it will be useful, but
 *  WITHOUT ANY WARRANTY; without even the implied warranty of
 *  MERCHANTABILITY or FITNESS FOR A PARTICULAR PURPOSE.  See the GNU
 *  General Public License for more details.
 *
 * ~~~~~~~~~~~~~~~~~~~~~~~~~~~~~~~~~~~~~~~~~~~~~~~~~~~~~~~~~~~~~~~~~~~~~~~~~~
 */
#define pr_fmt(fmt) KBUILD_MODNAME ": " fmt

#include <linux/slab.h>
#include <linux/io.h>
#include <linux/module.h>
#include <sound/core.h>
#include <sound/pcm.h>
#include <sound/pcm_params.h>
#include <sound/soc.h>
#include <sound/compress_driver.h>
#include <asm/platform_sst_audio.h>
#include "sst-mfld-platform.h"
#include "sst-atom-controls.h"

struct sst_device *sst;
static DEFINE_MUTEX(sst_lock);
extern struct snd_compr_ops sst_platform_compr_ops;

int sst_register_dsp(struct sst_device *dev)
{
	if (WARN_ON(!dev))
		return -EINVAL;
	if (!try_module_get(dev->dev->driver->owner))
		return -ENODEV;
	mutex_lock(&sst_lock);
	if (sst) {
		dev_err(dev->dev, "we already have a device %s\n", sst->name);
		module_put(dev->dev->driver->owner);
		mutex_unlock(&sst_lock);
		return -EEXIST;
	}
	dev_dbg(dev->dev, "registering device %s\n", dev->name);
	sst = dev;
	mutex_unlock(&sst_lock);
	return 0;
}
EXPORT_SYMBOL_GPL(sst_register_dsp);

int sst_unregister_dsp(struct sst_device *dev)
{
	if (WARN_ON(!dev))
		return -EINVAL;
	if (dev != sst)
		return -EINVAL;

	mutex_lock(&sst_lock);

	if (!sst) {
		mutex_unlock(&sst_lock);
		return -EIO;
	}

	module_put(sst->dev->driver->owner);
	dev_dbg(dev->dev, "unreg %s\n", sst->name);
	sst = NULL;
	mutex_unlock(&sst_lock);
	return 0;
}
EXPORT_SYMBOL_GPL(sst_unregister_dsp);

static struct snd_pcm_hardware sst_platform_pcm_hw = {
	.info =	(SNDRV_PCM_INFO_INTERLEAVED |
			SNDRV_PCM_INFO_DOUBLE |
			SNDRV_PCM_INFO_PAUSE |
			SNDRV_PCM_INFO_RESUME |
			SNDRV_PCM_INFO_MMAP|
			SNDRV_PCM_INFO_MMAP_VALID |
			SNDRV_PCM_INFO_BLOCK_TRANSFER |
			SNDRV_PCM_INFO_SYNC_START),
	.buffer_bytes_max = SST_MAX_BUFFER,
	.period_bytes_min = SST_MIN_PERIOD_BYTES,
	.period_bytes_max = SST_MAX_PERIOD_BYTES,
	.periods_min = SST_MIN_PERIODS,
	.periods_max = SST_MAX_PERIODS,
	.fifo_size = SST_FIFO_SIZE,
};

static struct sst_dev_stream_map dpcm_strm_map[] = {
	{0xFF, 0xFF, 0xFF, 0xFF, 0xFF, 0xFF}, /* Reserved, not in use */
	{MERR_DPCM_AUDIO, 0, SNDRV_PCM_STREAM_PLAYBACK, PIPE_MEDIA1_IN, SST_TASK_ID_MEDIA, 0},
	{MERR_DPCM_COMPR, 0, SNDRV_PCM_STREAM_PLAYBACK, PIPE_MEDIA0_IN, SST_TASK_ID_MEDIA, 0},
	{MERR_DPCM_AUDIO, 0, SNDRV_PCM_STREAM_CAPTURE, PIPE_PCM1_OUT, SST_TASK_ID_MEDIA, 0},
};

static int sst_media_digital_mute(struct snd_soc_dai *dai, int mute, int stream)
{

	return sst_send_pipe_gains(dai, stream, mute);
}

/* helper functions */
void sst_set_stream_status(struct sst_runtime_stream *stream,
					int state)
{
	unsigned long flags;
	spin_lock_irqsave(&stream->status_lock, flags);
	stream->stream_status = state;
	spin_unlock_irqrestore(&stream->status_lock, flags);
}

static inline int sst_get_stream_status(struct sst_runtime_stream *stream)
{
	int state;
	unsigned long flags;

	spin_lock_irqsave(&stream->status_lock, flags);
	state = stream->stream_status;
	spin_unlock_irqrestore(&stream->status_lock, flags);
	return state;
}

static void sst_fill_alloc_params(struct snd_pcm_substream *substream,
				struct snd_sst_alloc_params_ext *alloc_param)
{
	unsigned int channels;
	snd_pcm_uframes_t period_size;
	ssize_t periodbytes;
	ssize_t buffer_bytes = snd_pcm_lib_buffer_bytes(substream);
	u32 buffer_addr = virt_to_phys(substream->dma_buffer.area);

	channels = substream->runtime->channels;
	period_size = substream->runtime->period_size;
	periodbytes = samples_to_bytes(substream->runtime, period_size);
	alloc_param->ring_buf_info[0].addr = buffer_addr;
	alloc_param->ring_buf_info[0].size = buffer_bytes;
	alloc_param->sg_count = 1;
	alloc_param->reserved = 0;
	alloc_param->frag_size = periodbytes * channels;

}
static void sst_fill_pcm_params(struct snd_pcm_substream *substream,
				struct snd_sst_stream_params *param)
{
	param->uc.pcm_params.num_chan = (u8) substream->runtime->channels;
	param->uc.pcm_params.pcm_wd_sz = substream->runtime->sample_bits;
	param->uc.pcm_params.sfreq = substream->runtime->rate;

	/* PCM stream via ALSA interface */
	param->uc.pcm_params.use_offload_path = 0;
	param->uc.pcm_params.reserved2 = 0;
	memset(param->uc.pcm_params.channel_map, 0, sizeof(u8));

}

static int sst_get_stream_mapping(int dev, int sdev, int dir,
	struct sst_dev_stream_map *map, int size)
{
	int i;

	if (map == NULL)
		return -EINVAL;


	/* index 0 is not used in stream map */
	for (i = 1; i < size; i++) {
		if ((map[i].dev_num == dev) && (map[i].direction == dir))
			return i;
	}
	return 0;
}

int sst_fill_stream_params(void *substream,
	const struct sst_data *ctx, struct snd_sst_params *str_params, bool is_compress)
{
	int map_size;
	int index;
	struct sst_dev_stream_map *map;
	struct snd_pcm_substream *pstream = NULL;
	struct snd_compr_stream *cstream = NULL;

	map = ctx->pdata->pdev_strm_map;
	map_size = ctx->pdata->strm_map_size;

	if (is_compress == true)
		cstream = (struct snd_compr_stream *)substream;
	else
		pstream = (struct snd_pcm_substream *)substream;

	str_params->stream_type = SST_STREAM_TYPE_MUSIC;

	/* For pcm streams */
	if (pstream) {
		index = sst_get_stream_mapping(pstream->pcm->device,
					  pstream->number, pstream->stream,
					  map, map_size);
		if (index <= 0)
			return -EINVAL;

		str_params->stream_id = index;
		str_params->device_type = map[index].device_id;
		str_params->task = map[index].task_id;

		str_params->ops = (u8)pstream->stream;
	}

	if (cstream) {
		index = sst_get_stream_mapping(cstream->device->device,
					       0, cstream->direction,
					       map, map_size);
		if (index <= 0)
			return -EINVAL;
		str_params->stream_id = index;
		str_params->device_type = map[index].device_id;
		str_params->task = map[index].task_id;

		str_params->ops = (u8)cstream->direction;
	}
	return 0;
}

static int sst_platform_alloc_stream(struct snd_pcm_substream *substream,
		struct snd_soc_dai *dai)
{
	struct sst_runtime_stream *stream =
			substream->runtime->private_data;
	struct snd_sst_stream_params param = {{{0,},},};
	struct snd_sst_params str_params = {0};
	struct snd_sst_alloc_params_ext alloc_params = {0};
	int ret_val = 0;
	struct sst_data *ctx = snd_soc_dai_get_drvdata(dai);

	/* set codec params and inform SST driver the same */
	sst_fill_pcm_params(substream, &param);
	sst_fill_alloc_params(substream, &alloc_params);
	substream->runtime->dma_area = substream->dma_buffer.area;
	str_params.sparams = param;
	str_params.aparams = alloc_params;
	str_params.codec = SST_CODEC_TYPE_PCM;

	/* fill the device type and stream id to pass to SST driver */
	ret_val = sst_fill_stream_params(substream, ctx, &str_params, false);
	if (ret_val < 0)
		return ret_val;

	stream->stream_info.str_id = str_params.stream_id;

	ret_val = stream->ops->open(sst->dev, &str_params);
	if (ret_val <= 0)
		return ret_val;


	return ret_val;
}

static void sst_period_elapsed(void *arg)
{
	struct snd_pcm_substream *substream = arg;
	struct sst_runtime_stream *stream;
	int status;

	if (!substream || !substream->runtime)
		return;
	stream = substream->runtime->private_data;
	if (!stream)
		return;
	status = sst_get_stream_status(stream);
	if (status != SST_PLATFORM_RUNNING)
		return;
	snd_pcm_period_elapsed(substream);
}

static int sst_platform_init_stream(struct snd_pcm_substream *substream)
{
	struct sst_runtime_stream *stream =
			substream->runtime->private_data;
	struct snd_soc_pcm_runtime *rtd = substream->private_data;
	int ret_val;

	dev_dbg(rtd->dev, "setting buffer ptr param\n");
	sst_set_stream_status(stream, SST_PLATFORM_INIT);
	stream->stream_info.period_elapsed = sst_period_elapsed;
	stream->stream_info.arg = substream;
	stream->stream_info.buffer_ptr = 0;
	stream->stream_info.sfreq = substream->runtime->rate;
	ret_val = stream->ops->stream_init(sst->dev, &stream->stream_info);
	if (ret_val)
		dev_err(rtd->dev, "control_set ret error %d\n", ret_val);
	return ret_val;

}

static int power_up_sst(struct sst_runtime_stream *stream)
{
	return stream->ops->power(sst->dev, true);
}

static void power_down_sst(struct sst_runtime_stream *stream)
{
	stream->ops->power(sst->dev, false);
}

static int sst_media_open(struct snd_pcm_substream *substream,
		struct snd_soc_dai *dai)
{
	int ret_val = 0;
	struct snd_pcm_runtime *runtime = substream->runtime;
	struct sst_runtime_stream *stream;

	stream = kzalloc(sizeof(*stream), GFP_KERNEL);
	if (!stream)
		return -ENOMEM;
	spin_lock_init(&stream->status_lock);

	/* get the sst ops */
	mutex_lock(&sst_lock);
	if (!sst ||
	    !try_module_get(sst->dev->driver->owner)) {
		dev_err(dai->dev, "no device available to run\n");
		ret_val = -ENODEV;
		goto out_ops;
	}
	stream->ops = sst->ops;
	mutex_unlock(&sst_lock);

	stream->stream_info.str_id = 0;

	stream->stream_info.arg = substream;
	/* allocate memory for SST API set */
	runtime->private_data = stream;

	ret_val = power_up_sst(stream);
	if (ret_val < 0)
		return ret_val;

	/* Make sure, that the period size is always even */
	snd_pcm_hw_constraint_step(substream->runtime, 0,
			   SNDRV_PCM_HW_PARAM_PERIODS, 2);

	return snd_pcm_hw_constraint_integer(runtime,
			 SNDRV_PCM_HW_PARAM_PERIODS);
out_ops:
	kfree(stream);
	mutex_unlock(&sst_lock);
	return ret_val;
}

static void sst_media_close(struct snd_pcm_substream *substream,
		struct snd_soc_dai *dai)
{
	struct sst_runtime_stream *stream;
	int ret_val = 0, str_id;

	stream = substream->runtime->private_data;
	power_down_sst(stream);

	str_id = stream->stream_info.str_id;
	if (str_id)
		ret_val = stream->ops->close(sst->dev, str_id);
	module_put(sst->dev->driver->owner);
	kfree(stream);
}

static inline unsigned int get_current_pipe_id(struct snd_soc_dai *dai,
					       struct snd_pcm_substream *substream)
{
	struct sst_data *sst = snd_soc_dai_get_drvdata(dai);
	struct sst_dev_stream_map *map = sst->pdata->pdev_strm_map;
	struct sst_runtime_stream *stream =
			substream->runtime->private_data;
	u32 str_id = stream->stream_info.str_id;
	unsigned int pipe_id;

	pipe_id = map[str_id].device_id;

	dev_dbg(dai->dev, "got pipe_id = %#x for str_id = %d\n",
			pipe_id, str_id);
	return pipe_id;
}

static int sst_media_prepare(struct snd_pcm_substream *substream,
		struct snd_soc_dai *dai)
{
	struct sst_runtime_stream *stream;
	int ret_val = 0, str_id;

	stream = substream->runtime->private_data;
	str_id = stream->stream_info.str_id;
	if (stream->stream_info.str_id) {
		ret_val = stream->ops->stream_drop(sst->dev, str_id);
		return ret_val;
	}

	ret_val = sst_platform_alloc_stream(substream, dai);
	if (ret_val <= 0)
		return ret_val;
	snprintf(substream->pcm->id, sizeof(substream->pcm->id),
			"%d", stream->stream_info.str_id);

	ret_val = sst_platform_init_stream(substream);
	if (ret_val)
		return ret_val;
	substream->runtime->hw.info = SNDRV_PCM_INFO_BLOCK_TRANSFER;
	return ret_val;
}

static int sst_media_hw_params(struct snd_pcm_substream *substream,
				struct snd_pcm_hw_params *params,
				struct snd_soc_dai *dai)
{
	snd_pcm_lib_malloc_pages(substream, params_buffer_bytes(params));
	memset(substream->runtime->dma_area, 0, params_buffer_bytes(params));
	return 0;
}

static int sst_media_hw_free(struct snd_pcm_substream *substream,
		struct snd_soc_dai *dai)
{
	return snd_pcm_lib_free_pages(substream);
}

static int sst_enable_ssp(struct snd_pcm_substream *substream,
			struct snd_soc_dai *dai)
{
	int ret = 0;

	if (!dai->active) {
		ret = sst_handle_vb_timer(dai, true);
		if (ret)
			return ret;
		ret = send_ssp_cmd(dai, dai->name, 1);
	}
	return ret;
}

static void sst_disable_ssp(struct snd_pcm_substream *substream,
			struct snd_soc_dai *dai)
{
	if (!dai->active) {
		send_ssp_cmd(dai, dai->name, 0);
		sst_handle_vb_timer(dai, false);
	}
}

static struct snd_soc_dai_ops sst_media_dai_ops = {
	.startup = sst_media_open,
	.shutdown = sst_media_close,
	.prepare = sst_media_prepare,
	.hw_params = sst_media_hw_params,
	.hw_free = sst_media_hw_free,
	.mute_stream = sst_media_digital_mute,
};

static struct snd_soc_dai_ops sst_compr_dai_ops = {
	.mute_stream = sst_media_digital_mute,
};

static struct snd_soc_dai_ops sst_be_dai_ops = {
	.startup = sst_enable_ssp,
	.shutdown = sst_disable_ssp,
};

static struct snd_soc_dai_driver sst_platform_dai[] = {
{
	.name = "media-cpu-dai",
	.ops = &sst_media_dai_ops,
	.playback = {
		.stream_name = "Headset Playback",
		.channels_min = SST_STEREO,
		.channels_max = SST_STEREO,
		.rates = SNDRV_PCM_RATE_44100|SNDRV_PCM_RATE_48000,
		.formats = SNDRV_PCM_FMTBIT_S16_LE,
	},
	.capture = {
		.stream_name = "Headset Capture",
		.channels_min = 1,
		.channels_max = 2,
		.rates = SNDRV_PCM_RATE_44100|SNDRV_PCM_RATE_48000,
		.formats = SNDRV_PCM_FMTBIT_S16_LE,
	},
},
{
	.name = "compress-cpu-dai",
	.compress_dai = 1,
	.ops = &sst_compr_dai_ops,
	.playback = {
		.stream_name = "Compress Playback",
		.channels_min = SST_STEREO,
		.channels_max = SST_STEREO,
		.rates = SNDRV_PCM_RATE_48000,
		.formats = SNDRV_PCM_FMTBIT_S16_LE,
	},
},
/* BE CPU  Dais */
{
	.name = "ssp0-port",
	.ops = &sst_be_dai_ops,
	.playback = {
		.stream_name = "ssp0 Tx",
		.channels_min = SST_STEREO,
		.channels_max = SST_STEREO,
		.rates = SNDRV_PCM_RATE_48000,
		.formats = SNDRV_PCM_FMTBIT_S16_LE,
	},
	.capture = {
		.stream_name = "ssp0 Rx",
		.channels_min = SST_STEREO,
		.channels_max = SST_STEREO,
		.rates = SNDRV_PCM_RATE_48000,
		.formats = SNDRV_PCM_FMTBIT_S16_LE,
	},
},
{
	.name = "ssp1-port",
	.ops = &sst_be_dai_ops,
	.playback = {
		.stream_name = "ssp1 Tx",
		.channels_min = SST_STEREO,
		.channels_max = SST_STEREO,
		.rates = SNDRV_PCM_RATE_8000|SNDRV_PCM_RATE_16000|SNDRV_PCM_RATE_48000,
		.formats = SNDRV_PCM_FMTBIT_S16_LE,
	},
	.capture = {
		.stream_name = "ssp1 Rx",
		.channels_min = SST_STEREO,
		.channels_max = SST_STEREO,
		.rates = SNDRV_PCM_RATE_8000|SNDRV_PCM_RATE_16000|SNDRV_PCM_RATE_48000,
		.formats = SNDRV_PCM_FMTBIT_S16_LE,
	},
},
{
	.name = "ssp2-port",
	.ops = &sst_be_dai_ops,
	.playback = {
		.stream_name = "ssp2 Tx",
		.channels_min = SST_STEREO,
		.channels_max = SST_STEREO,
		.rates = SNDRV_PCM_RATE_48000,
		.formats = SNDRV_PCM_FMTBIT_S16_LE,
	},
	.capture = {
		.stream_name = "ssp2 Rx",
		.channels_min = SST_STEREO,
		.channels_max = SST_STEREO,
		.rates = SNDRV_PCM_RATE_48000,
		.formats = SNDRV_PCM_FMTBIT_S16_LE,
	},
},
};

static int sst_platform_open(struct snd_pcm_substream *substream)
{
	struct snd_pcm_runtime *runtime;

	if (substream->pcm->internal)
		return 0;

	runtime = substream->runtime;
	runtime->hw = sst_platform_pcm_hw;
	return 0;
}

static int sst_platform_pcm_trigger(struct snd_pcm_substream *substream,
					int cmd)
{
	int ret_val = 0, str_id;
	struct sst_runtime_stream *stream;
	int status;
	struct snd_soc_pcm_runtime *rtd = substream->private_data;

	dev_dbg(rtd->dev, "sst_platform_pcm_trigger called\n");
	if (substream->pcm->internal)
		return 0;
	stream = substream->runtime->private_data;
	str_id = stream->stream_info.str_id;
	switch (cmd) {
	case SNDRV_PCM_TRIGGER_START:
		dev_dbg(rtd->dev, "sst: Trigger Start\n");
		status = SST_PLATFORM_RUNNING;
		stream->stream_info.arg = substream;
		ret_val = stream->ops->stream_start(sst->dev, str_id);
		break;
	case SNDRV_PCM_TRIGGER_STOP:
		dev_dbg(rtd->dev, "sst: in stop\n");
		status = SST_PLATFORM_DROPPED;
		ret_val = stream->ops->stream_drop(sst->dev, str_id);
		break;
	case SNDRV_PCM_TRIGGER_PAUSE_PUSH:
		dev_dbg(rtd->dev, "sst: in pause\n");
		status = SST_PLATFORM_PAUSED;
		ret_val = stream->ops->stream_pause(sst->dev, str_id);
		break;
	case SNDRV_PCM_TRIGGER_PAUSE_RELEASE:
		dev_dbg(rtd->dev, "sst: in pause release\n");
		status = SST_PLATFORM_RUNNING;
		ret_val = stream->ops->stream_pause_release(sst->dev, str_id);
		break;
	default:
		return -EINVAL;
	}

	if (!ret_val)
		sst_set_stream_status(stream, status);

	return ret_val;
}


static snd_pcm_uframes_t sst_platform_pcm_pointer
			(struct snd_pcm_substream *substream)
{
	struct sst_runtime_stream *stream;
	int ret_val, status;
	struct pcm_stream_info *str_info;
	struct snd_soc_pcm_runtime *rtd = substream->private_data;

	stream = substream->runtime->private_data;
	status = sst_get_stream_status(stream);
	if (status == SST_PLATFORM_INIT)
		return 0;
	str_info = &stream->stream_info;
	ret_val = stream->ops->stream_read_tstamp(sst->dev, str_info);
	if (ret_val) {
		dev_err(rtd->dev, "sst: error code = %d\n", ret_val);
		return ret_val;
	}
	substream->runtime->delay = str_info->pcm_delay;
	return str_info->buffer_ptr;
}

static struct snd_pcm_ops sst_platform_ops = {
	.open = sst_platform_open,
	.ioctl = snd_pcm_lib_ioctl,
	.trigger = sst_platform_pcm_trigger,
	.pointer = sst_platform_pcm_pointer,
};

<<<<<<< HEAD
static void sst_pcm_free(struct snd_pcm *pcm)
{
	snd_pcm_lib_preallocate_free_for_all(pcm);
}

=======
>>>>>>> 16ca41c6
static int sst_pcm_new(struct snd_soc_pcm_runtime *rtd)
{
	struct snd_soc_dai *dai = rtd->cpu_dai;
	struct snd_pcm *pcm = rtd->pcm;
	int retval = 0;

	if (dai->driver->playback.channels_min ||
			dai->driver->capture.channels_min) {
		retval =  snd_pcm_lib_preallocate_pages_for_all(pcm,
			SNDRV_DMA_TYPE_CONTINUOUS,
			snd_dma_continuous_data(GFP_DMA),
			SST_MIN_BUFFER, SST_MAX_BUFFER);
		if (retval) {
			dev_err(rtd->dev, "dma buffer allocationf fail\n");
			return retval;
		}
	}
	return retval;
}

static int sst_soc_probe(struct snd_soc_platform *platform)
{
	return sst_dsp_init_v2_dpcm(platform);
}

static struct snd_soc_platform_driver sst_soc_platform_drv  = {
	.probe		= sst_soc_probe,
	.ops		= &sst_platform_ops,
	.compr_ops	= &sst_platform_compr_ops,
	.pcm_new	= sst_pcm_new,
};

static const struct snd_soc_component_driver sst_component = {
	.name		= "sst",
};


static int sst_platform_probe(struct platform_device *pdev)
{
	struct sst_data *drv;
	int ret;
	struct sst_platform_data *pdata;

	drv = devm_kzalloc(&pdev->dev, sizeof(*drv), GFP_KERNEL);
	if (drv == NULL) {
		return -ENOMEM;
	}

	pdata = devm_kzalloc(&pdev->dev, sizeof(*pdata), GFP_KERNEL);
	if (pdata == NULL) {
		return -ENOMEM;
	}

	pdata->pdev_strm_map = dpcm_strm_map;
	pdata->strm_map_size = ARRAY_SIZE(dpcm_strm_map);
	drv->pdata = pdata;
	drv->pdev = pdev;
	mutex_init(&drv->lock);
	dev_set_drvdata(&pdev->dev, drv);

	ret = snd_soc_register_platform(&pdev->dev, &sst_soc_platform_drv);
	if (ret) {
		dev_err(&pdev->dev, "registering soc platform failed\n");
		return ret;
	}

	ret = snd_soc_register_component(&pdev->dev, &sst_component,
				sst_platform_dai, ARRAY_SIZE(sst_platform_dai));
	if (ret) {
		dev_err(&pdev->dev, "registering cpu dais failed\n");
		snd_soc_unregister_platform(&pdev->dev);
	}
	return ret;
}

static int sst_platform_remove(struct platform_device *pdev)
{

	snd_soc_unregister_component(&pdev->dev);
	snd_soc_unregister_platform(&pdev->dev);
	dev_dbg(&pdev->dev, "sst_platform_remove success\n");
	return 0;
}

static struct platform_driver sst_platform_driver = {
	.driver		= {
		.name		= "sst-mfld-platform",
	},
	.probe		= sst_platform_probe,
	.remove		= sst_platform_remove,
};

module_platform_driver(sst_platform_driver);

MODULE_DESCRIPTION("ASoC Intel(R) MID Platform driver");
MODULE_AUTHOR("Vinod Koul <vinod.koul@intel.com>");
MODULE_AUTHOR("Harsha Priya <priya.harsha@intel.com>");
MODULE_LICENSE("GPL v2");
MODULE_ALIAS("platform:sst-mfld-platform");<|MERGE_RESOLUTION|>--- conflicted
+++ resolved
@@ -643,14 +643,6 @@
 	.pointer = sst_platform_pcm_pointer,
 };
 
-<<<<<<< HEAD
-static void sst_pcm_free(struct snd_pcm *pcm)
-{
-	snd_pcm_lib_preallocate_free_for_all(pcm);
-}
-
-=======
->>>>>>> 16ca41c6
 static int sst_pcm_new(struct snd_soc_pcm_runtime *rtd)
 {
 	struct snd_soc_dai *dai = rtd->cpu_dai;
