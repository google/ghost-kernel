--- conflicted
+++ resolved
@@ -1222,16 +1222,12 @@
 
 unsigned long iov_iter_alignment(const struct iov_iter *i)
 {
-	unsigned int p_mask = i->pipe->ring_size - 1;
 	unsigned long res = 0;
 	size_t size = i->count;
 
 	if (unlikely(iov_iter_is_pipe(i))) {
-<<<<<<< HEAD
-=======
 		unsigned int p_mask = i->pipe->ring_size - 1;
 
->>>>>>> a7196caf
 		if (size && i->iov_offset && allocated(&i->pipe->bufs[i->head & p_mask]))
 			return size | i->iov_offset;
 		return size;
