--- conflicted
+++ resolved
@@ -202,74 +202,6 @@
 	r8a7790_register_thermal();
 }
 
-<<<<<<< HEAD
-#define MODEMR 0xe6160060
-
-u32 __init r8a7790_read_mode_pins(void)
-{
-	void __iomem *modemr = ioremap_nocache(MODEMR, 4);
-	u32 mode;
-
-	BUG_ON(!modemr);
-	mode = ioread32(modemr);
-	iounmap(modemr);
-
-	return mode;
-}
-
-#define CNTCR 0
-#define CNTFID0 0x20
-
-void __init r8a7790_timer_init(void)
-{
-#ifdef CONFIG_ARM_ARCH_TIMER
-	u32 mode = r8a7790_read_mode_pins();
-	void __iomem *base;
-	int extal_mhz = 0;
-	u32 freq;
-
-	/* At Linux boot time the r8a7790 arch timer comes up
-	 * with the counter disabled. Moreover, it may also report
-	 * a potentially incorrect fixed 13 MHz frequency. To be
-	 * correct these registers need to be updated to use the
-	 * frequency EXTAL / 2 which can be determined by the MD pins.
-	 */
-
-	switch (mode & (MD(14) | MD(13))) {
-	case 0:
-		extal_mhz = 15;
-		break;
-	case MD(13):
-		extal_mhz = 20;
-		break;
-	case MD(14):
-		extal_mhz = 26;
-		break;
-	case MD(13) | MD(14):
-		extal_mhz = 30;
-		break;
-	}
-
-	/* The arch timer frequency equals EXTAL / 2 */
-	freq = extal_mhz * (1000000 / 2);
-
-	/* Remap "armgcnt address map" space */
-	base = ioremap(0xe6080000, PAGE_SIZE);
-
-	/* Update registers with correct frequency */
-	iowrite32(freq, base + CNTFID0);
-	asm volatile("mcr p15, 0, %0, c14, c0, 0" : : "r" (freq));
-
-	/* make sure arch timer is started by setting bit 0 of CNTCR */
-	iowrite32(1, base + CNTCR);
-	iounmap(base);
-#endif /* CONFIG_ARM_ARCH_TIMER */
-
-	clocksource_of_init();
-}
-
-=======
->>>>>>> 005ff5fb
 void __init r8a7790_init_early(void)
 {
 #ifndef CONFIG_ARM_ARCH_TIMER
@@ -285,14 +217,9 @@
 };
 
 DT_MACHINE_START(R8A7790_DT, "Generic R8A7790 (Flattened Device Tree)")
-<<<<<<< HEAD
-	.init_early	= r8a7790_init_early,
-	.init_time	= r8a7790_timer_init,
-=======
 	.smp		= smp_ops(r8a7790_smp_ops),
 	.init_early	= r8a7790_init_early,
 	.init_time	= rcar_gen2_timer_init,
->>>>>>> 005ff5fb
 	.dt_compat	= r8a7790_boards_compat_dt,
 MACHINE_END
 #endif /* CONFIG_USE_OF */