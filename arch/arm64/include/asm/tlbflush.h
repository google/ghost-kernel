/* SPDX-License-Identifier: GPL-2.0-only */
/*
 * Based on arch/arm/include/asm/tlbflush.h
 *
 * Copyright (C) 1999-2003 Russell King
 * Copyright (C) 2012 ARM Ltd.
 */
#ifndef __ASM_TLBFLUSH_H
#define __ASM_TLBFLUSH_H

#ifndef __ASSEMBLY__

#include <linux/mm_types.h>
#include <linux/sched.h>
#include <asm/cputype.h>
#include <asm/mmu.h>

/*
 * Raw TLBI operations.
 *
 * Where necessary, use the __tlbi() macro to avoid asm()
 * boilerplate. Drivers and most kernel code should use the TLB
 * management routines in preference to the macro below.
 *
 * The macro can be used as __tlbi(op) or __tlbi(op, arg), depending
 * on whether a particular TLBI operation takes an argument or
 * not. The macros handles invoking the asm with or without the
 * register argument as appropriate.
 */
#define __TLBI_0(op, arg) asm ("tlbi " #op "\n"				       \
		   ALTERNATIVE("nop\n			nop",		       \
			       "dsb ish\n		tlbi " #op,	       \
			       ARM64_WORKAROUND_REPEAT_TLBI,		       \
			       CONFIG_ARM64_WORKAROUND_REPEAT_TLBI)	       \
			    : : )

#define __TLBI_1(op, arg) asm ("tlbi " #op ", %0\n"			       \
		   ALTERNATIVE("nop\n			nop",		       \
			       "dsb ish\n		tlbi " #op ", %0",     \
			       ARM64_WORKAROUND_REPEAT_TLBI,		       \
			       CONFIG_ARM64_WORKAROUND_REPEAT_TLBI)	       \
			    : : "r" (arg))

#define __TLBI_N(op, arg, n, ...) __TLBI_##n(op, arg)

#define __tlbi(op, ...)		__TLBI_N(op, ##__VA_ARGS__, 1, 0)

#define __tlbi_user(op, arg) do {						\
	if (arm64_kernel_unmapped_at_el0())					\
		__tlbi(op, (arg) | USER_ASID_FLAG);				\
} while (0)

/* This macro creates a properly formatted VA operand for the TLBI */
#define __TLBI_VADDR(addr, asid)				\
	({							\
		unsigned long __ta = (addr) >> 12;		\
		__ta &= GENMASK_ULL(43, 0);			\
		__ta |= (unsigned long)(asid) << 48;		\
		__ta;						\
	})

/*
 *	TLB Invalidation
 *	================
 *
 * 	This header file implements the low-level TLB invalidation routines
 *	(sometimes referred to as "flushing" in the kernel) for arm64.
 *
 *	Every invalidation operation uses the following template:
 *
 *	DSB ISHST	// Ensure prior page-table updates have completed
 *	TLBI ...	// Invalidate the TLB
 *	DSB ISH		// Ensure the TLB invalidation has completed
 *      if (invalidated kernel mappings)
 *		ISB	// Discard any instructions fetched from the old mapping
 *
 *
 *	The following functions form part of the "core" TLB invalidation API,
 *	as documented in Documentation/core-api/cachetlb.rst:
 *
 *	flush_tlb_all()
 *		Invalidate the entire TLB (kernel + user) on all CPUs
 *
 *	flush_tlb_mm(mm)
 *		Invalidate an entire user address space on all CPUs.
 *		The 'mm' argument identifies the ASID to invalidate.
 *
 *	flush_tlb_range(vma, start, end)
 *		Invalidate the virtual-address range '[start, end)' on all
 *		CPUs for the user address space corresponding to 'vma->mm'.
 *		Note that this operation also invalidates any walk-cache
 *		entries associated with translations for the specified address
 *		range.
 *
 *	flush_tlb_kernel_range(start, end)
 *		Same as flush_tlb_range(..., start, end), but applies to
 * 		kernel mappings rather than a particular user address space.
 *		Whilst not explicitly documented, this function is used when
 *		unmapping pages from vmalloc/io space.
 *
 *	flush_tlb_page(vma, addr)
 *		Invalidate a single user mapping for address 'addr' in the
 *		address space corresponding to 'vma->mm'.  Note that this
 *		operation only invalidates a single, last-level page-table
 *		entry and therefore does not affect any walk-caches.
 *
 *
 *	Next, we have some undocumented invalidation routines that you probably
 *	don't want to call unless you know what you're doing:
 *
 *	local_flush_tlb_all()
 *		Same as flush_tlb_all(), but only applies to the calling CPU.
 *
 *	__flush_tlb_kernel_pgtable(addr)
 *		Invalidate a single kernel mapping for address 'addr' on all
 *		CPUs, ensuring that any walk-cache entries associated with the
 *		translation are also invalidated.
 *
 *	__flush_tlb_range(vma, start, end, stride, last_level)
 *		Invalidate the virtual-address range '[start, end)' on all
 *		CPUs for the user address space corresponding to 'vma->mm'.
 *		The invalidation operations are issued at a granularity
 *		determined by 'stride' and only affect any walk-cache entries
 *		if 'last_level' is equal to false.
 *
 *
 *	Finally, take a look at asm/tlb.h to see how tlb_flush() is implemented
 *	on top of these routines, since that is our interface to the mmu_gather
 *	API as used by munmap() and friends.
 */
static inline void local_flush_tlb_all(void)
{
	dsb(nshst);
	__tlbi(vmalle1);
	dsb(nsh);
	isb();
}

static inline void flush_tlb_all(void)
{
	dsb(ishst);
	__tlbi(vmalle1is);
	dsb(ish);
	isb();
}

static inline void flush_tlb_mm(struct mm_struct *mm)
{
	unsigned long asid = __TLBI_VADDR(0, ASID(mm));

	dsb(ishst);
	__tlbi(aside1is, asid);
	__tlbi_user(aside1is, asid);
	dsb(ish);
}

static inline void flush_tlb_page_nosync(struct vm_area_struct *vma,
					 unsigned long uaddr)
{
	unsigned long addr = __TLBI_VADDR(uaddr, ASID(vma->vm_mm));

	dsb(ishst);
	__tlbi(vale1is, addr);
	__tlbi_user(vale1is, addr);
}

static inline void flush_tlb_page(struct vm_area_struct *vma,
				  unsigned long uaddr)
{
	flush_tlb_page_nosync(vma, uaddr);
	dsb(ish);
}

/*
 * This is meant to avoid soft lock-ups on large TLB flushing ranges and not
 * necessarily a performance improvement.
 */
#define MAX_TLBI_OPS	PTRS_PER_PTE

static inline void __flush_tlb_range(struct vm_area_struct *vma,
				     unsigned long start, unsigned long end,
				     unsigned long stride, bool last_level)
{
	unsigned long asid = ASID(vma->vm_mm);
	unsigned long addr;

<<<<<<< HEAD
=======
	start = round_down(start, stride);
	end = round_up(end, stride);

>>>>>>> 0ecfebd2
	if ((end - start) >= (MAX_TLBI_OPS * stride)) {
		flush_tlb_mm(vma->vm_mm);
		return;
	}

	/* Convert the stride into units of 4k */
	stride >>= 12;

	start = __TLBI_VADDR(start, asid);
	end = __TLBI_VADDR(end, asid);

	dsb(ishst);
	for (addr = start; addr < end; addr += stride) {
		if (last_level) {
			__tlbi(vale1is, addr);
			__tlbi_user(vale1is, addr);
		} else {
			__tlbi(vae1is, addr);
			__tlbi_user(vae1is, addr);
		}
	}
	dsb(ish);
}

static inline void flush_tlb_range(struct vm_area_struct *vma,
				   unsigned long start, unsigned long end)
{
	/*
	 * We cannot use leaf-only invalidation here, since we may be invalidating
	 * table entries as part of collapsing hugepages or moving page tables.
	 */
	__flush_tlb_range(vma, start, end, PAGE_SIZE, false);
}

static inline void flush_tlb_kernel_range(unsigned long start, unsigned long end)
{
	unsigned long addr;

	if ((end - start) > (MAX_TLBI_OPS * PAGE_SIZE)) {
		flush_tlb_all();
		return;
	}

	start = __TLBI_VADDR(start, 0);
	end = __TLBI_VADDR(end, 0);

	dsb(ishst);
	for (addr = start; addr < end; addr += 1 << (PAGE_SHIFT - 12))
		__tlbi(vaale1is, addr);
	dsb(ish);
	isb();
}

/*
 * Used to invalidate the TLB (walk caches) corresponding to intermediate page
 * table levels (pgd/pud/pmd).
 */
static inline void __flush_tlb_kernel_pgtable(unsigned long kaddr)
{
	unsigned long addr = __TLBI_VADDR(kaddr, 0);

	dsb(ishst);
	__tlbi(vaae1is, addr);
	dsb(ish);
}
#endif

#endif<|MERGE_RESOLUTION|>--- conflicted
+++ resolved
@@ -184,12 +184,9 @@
 	unsigned long asid = ASID(vma->vm_mm);
 	unsigned long addr;
 
-<<<<<<< HEAD
-=======
 	start = round_down(start, stride);
 	end = round_up(end, stride);
 
->>>>>>> 0ecfebd2
 	if ((end - start) >= (MAX_TLBI_OPS * stride)) {
 		flush_tlb_mm(vma->vm_mm);
 		return;
