/* SPDX-License-Identifier: GPL-2.0 */
#ifndef __ASM_POINTER_AUTH_H
#define __ASM_POINTER_AUTH_H

#include <linux/bitops.h>
#include <linux/random.h>

#include <asm/cpufeature.h>
#include <asm/memory.h>
#include <asm/sysreg.h>

#ifdef CONFIG_ARM64_PTR_AUTH
/*
 * Each key is a 128-bit quantity which is split across a pair of 64-bit
 * registers (Lo and Hi).
 */
struct ptrauth_key {
	unsigned long lo, hi;
};

/*
 * We give each process its own keys, which are shared by all threads. The keys
 * are inherited upon fork(), and reinitialised upon exec*().
 */
struct ptrauth_keys_user {
	struct ptrauth_key apia;
	struct ptrauth_key apib;
	struct ptrauth_key apda;
	struct ptrauth_key apdb;
	struct ptrauth_key apga;
};

struct ptrauth_keys_kernel {
	struct ptrauth_key apia;
};

static inline void ptrauth_keys_init_user(struct ptrauth_keys_user *keys)
{
	if (system_supports_address_auth()) {
		get_random_bytes(&keys->apia, sizeof(keys->apia));
		get_random_bytes(&keys->apib, sizeof(keys->apib));
		get_random_bytes(&keys->apda, sizeof(keys->apda));
		get_random_bytes(&keys->apdb, sizeof(keys->apdb));
	}

	if (system_supports_generic_auth())
		get_random_bytes(&keys->apga, sizeof(keys->apga));
}

#define __ptrauth_key_install_nosync(k, v)			\
do {								\
	struct ptrauth_key __pki_v = (v);			\
	write_sysreg_s(__pki_v.lo, SYS_ ## k ## KEYLO_EL1);	\
	write_sysreg_s(__pki_v.hi, SYS_ ## k ## KEYHI_EL1);	\
} while (0)

static __always_inline void ptrauth_keys_init_kernel(struct ptrauth_keys_kernel *keys)
{
	if (system_supports_address_auth())
		get_random_bytes(&keys->apia, sizeof(keys->apia));
}

static __always_inline void ptrauth_keys_switch_kernel(struct ptrauth_keys_kernel *keys)
{
<<<<<<< HEAD
	if (system_supports_address_auth())
		__ptrauth_key_install(APIA, keys->apia);
=======
	if (!system_supports_address_auth())
		return;

	__ptrauth_key_install_nosync(APIA, keys->apia);
	isb();
>>>>>>> 358c7c61
}

extern int ptrauth_prctl_reset_keys(struct task_struct *tsk, unsigned long arg);

static inline unsigned long ptrauth_strip_insn_pac(unsigned long ptr)
{
	return ptrauth_clear_pac(ptr);
}

#define ptrauth_thread_init_user(tsk)					\
	ptrauth_keys_init_user(&(tsk)->thread.keys_user)
#define ptrauth_thread_init_kernel(tsk)					\
	ptrauth_keys_init_kernel(&(tsk)->thread.keys_kernel)
#define ptrauth_thread_switch_kernel(tsk)				\
	ptrauth_keys_switch_kernel(&(tsk)->thread.keys_kernel)

#else /* CONFIG_ARM64_PTR_AUTH */
#define ptrauth_prctl_reset_keys(tsk, arg)	(-EINVAL)
#define ptrauth_strip_insn_pac(lr)	(lr)
#define ptrauth_thread_init_user(tsk)
#define ptrauth_thread_init_kernel(tsk)
#define ptrauth_thread_switch_kernel(tsk)
#endif /* CONFIG_ARM64_PTR_AUTH */

#endif /* __ASM_POINTER_AUTH_H */<|MERGE_RESOLUTION|>--- conflicted
+++ resolved
@@ -62,16 +62,11 @@
 
 static __always_inline void ptrauth_keys_switch_kernel(struct ptrauth_keys_kernel *keys)
 {
-<<<<<<< HEAD
-	if (system_supports_address_auth())
-		__ptrauth_key_install(APIA, keys->apia);
-=======
 	if (!system_supports_address_auth())
 		return;
 
 	__ptrauth_key_install_nosync(APIA, keys->apia);
 	isb();
->>>>>>> 358c7c61
 }
 
 extern int ptrauth_prctl_reset_keys(struct task_struct *tsk, unsigned long arg);
