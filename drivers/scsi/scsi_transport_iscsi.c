--- conflicted
+++ resolved
@@ -3640,13 +3640,6 @@
 	case ISCSI_UEVENT_DESTROY_SESSION:
 		session = iscsi_session_lookup(ev->u.d_session.sid);
 		if (!session)
-<<<<<<< HEAD
-			err = -EINVAL;
-		else if (iscsi_session_has_conns(ev->u.d_session.sid))
-			err = -EBUSY;
-		else
-			transport->destroy_session(session);
-=======
 			err = -EINVAL;
 		else if (iscsi_session_has_conns(ev->u.d_session.sid))
 			err = -EBUSY;
@@ -3669,7 +3662,6 @@
 
 			queue_work(iscsi_destroy_workq, &session->destroy_work);
 		}
->>>>>>> 04d5ce62
 		break;
 	case ISCSI_UEVENT_UNBIND_SESSION:
 		session = iscsi_session_lookup(ev->u.d_session.sid);
