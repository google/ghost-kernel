--- conflicted
+++ resolved
@@ -80,13 +80,8 @@
 
 #define DRIVER_NAME		"i915"
 #define DRIVER_DESC		"Intel Graphics"
-<<<<<<< HEAD
-#define DRIVER_DATE		"20171012"
-#define DRIVER_TIMESTAMP	1507831511
-=======
 #define DRIVER_DATE		"20171023"
 #define DRIVER_TIMESTAMP	1508748913
->>>>>>> cdc1cdca
 
 /* Use I915_STATE_WARN(x) and I915_STATE_WARN_ON() (rather than WARN() and
  * WARN_ON()) for hw state sanity checks to check for unexpected conditions
