/*
 * Copyright 2019 Advanced Micro Devices, Inc.
 *
 * Permission is hereby granted, free of charge, to any person obtaining a
 * copy of this software and associated documentation files (the "Software"),
 * to deal in the Software without restriction, including without limitation
 * the rights to use, copy, modify, merge, publish, distribute, sublicense,
 * and/or sell copies of the Software, and to permit persons to whom the
 * Software is furnished to do so, subject to the following conditions:
 *
 * The above copyright notice and this permission notice shall be included in
 * all copies or substantial portions of the Software.
 *
 * THE SOFTWARE IS PROVIDED "AS IS", WITHOUT WARRANTY OF ANY KIND, EXPRESS OR
 * IMPLIED, INCLUDING BUT NOT LIMITED TO THE WARRANTIES OF MERCHANTABILITY,
 * FITNESS FOR A PARTICULAR PURPOSE AND NONINFRINGEMENT.  IN NO EVENT SHALL
 * THE COPYRIGHT HOLDER(S) OR AUTHOR(S) BE LIABLE FOR ANY CLAIM, DAMAGES OR
 * OTHER LIABILITY, WHETHER IN AN ACTION OF CONTRACT, TORT OR OTHERWISE,
 * ARISING FROM, OUT OF OR IN CONNECTION WITH THE SOFTWARE OR THE USE OR
 * OTHER DEALINGS IN THE SOFTWARE.
 *
 * Authors: AMD
 *
 */

#ifndef HDCP_H_
#define HDCP_H_

#include "mod_hdcp.h"
#include "hdcp_log.h"

#include <drm/drm_hdcp.h>
#include <drm/drm_dp_helper.h>

enum mod_hdcp_trans_input_result {
	UNKNOWN = 0,
	PASS,
	FAIL
};

struct mod_hdcp_transition_input_hdcp1 {
	uint8_t bksv_read;
	uint8_t bksv_validation;
	uint8_t create_session;
	uint8_t an_write;
	uint8_t aksv_write;
	uint8_t ainfo_write;
	uint8_t bcaps_read;
	uint8_t r0p_read;
	uint8_t rx_validation;
	uint8_t encryption;
	uint8_t link_maintenance;
	uint8_t ready_check;
	uint8_t bstatus_read;
	uint8_t max_cascade_check;
	uint8_t max_devs_check;
	uint8_t device_count_check;
	uint8_t ksvlist_read;
	uint8_t vp_read;
	uint8_t ksvlist_vp_validation;

	uint8_t hdcp_capable_dp;
	uint8_t binfo_read_dp;
	uint8_t r0p_available_dp;
	uint8_t link_integrity_check;
	uint8_t reauth_request_check;
	uint8_t stream_encryption_dp;
};

struct mod_hdcp_transition_input_hdcp2 {
	uint8_t hdcp2version_read;
	uint8_t hdcp2_capable_check;
<<<<<<< HEAD
	uint8_t add_topology;
=======
>>>>>>> 04d5ce62
	uint8_t create_session;
	uint8_t ake_init_prepare;
	uint8_t ake_init_write;
	uint8_t rxstatus_read;
	uint8_t ake_cert_available;
	uint8_t ake_cert_read;
	uint8_t ake_cert_validation;
	uint8_t stored_km_write;
	uint8_t no_stored_km_write;
	uint8_t h_prime_available;
	uint8_t h_prime_read;
	uint8_t pairing_available;
	uint8_t pairing_info_read;
	uint8_t h_prime_validation;
	uint8_t lc_init_prepare;
	uint8_t lc_init_write;
	uint8_t l_prime_available_poll;
	uint8_t l_prime_read;
	uint8_t l_prime_validation;
	uint8_t eks_prepare;
	uint8_t eks_write;
	uint8_t enable_encryption;
	uint8_t reauth_request_check;
	uint8_t rx_id_list_read;
	uint8_t device_count_check;
	uint8_t rx_id_list_validation;
	uint8_t repeater_auth_ack_write;
	uint8_t prepare_stream_manage;
	uint8_t stream_manage_write;
	uint8_t stream_ready_available;
	uint8_t stream_ready_read;
	uint8_t stream_ready_validation;

	uint8_t rx_caps_read_dp;
	uint8_t content_stream_type_write;
	uint8_t link_integrity_check_dp;
	uint8_t stream_encryption_dp;
};

union mod_hdcp_transition_input {
	struct mod_hdcp_transition_input_hdcp1 hdcp1;
	struct mod_hdcp_transition_input_hdcp2 hdcp2;
};

struct mod_hdcp_message_hdcp1 {
	uint8_t		an[8];
	uint8_t		aksv[5];
	uint8_t		ainfo;
	uint8_t		bksv[5];
	uint16_t	r0p;
	uint8_t		bcaps;
	uint16_t	bstatus;
	uint8_t		ksvlist[635];
	uint16_t	ksvlist_size;
	uint8_t		vp[20];

	uint16_t	binfo_dp;
};

struct mod_hdcp_message_hdcp2 {
	uint8_t		hdcp2version_hdmi;
	uint8_t		rxcaps_dp[3];
	uint8_t		rxstatus[2];

	uint8_t		ake_init[12];
	uint8_t		ake_cert[534];
	uint8_t		ake_no_stored_km[129];
	uint8_t		ake_stored_km[33];
	uint8_t		ake_h_prime[33];
	uint8_t		ake_pairing_info[17];
	uint8_t		lc_init[9];
	uint8_t		lc_l_prime[33];
	uint8_t		ske_eks[25];
	uint8_t		rx_id_list[177]; // 22 + 5 * 31
	uint16_t	rx_id_list_size;
	uint8_t		repeater_auth_ack[17];
	uint8_t		repeater_auth_stream_manage[68]; // 6 + 2 * 31
	uint16_t	stream_manage_size;
	uint8_t		repeater_auth_stream_ready[33];
	uint8_t		rxstatus_dp;
	uint8_t		content_stream_type_dp[2];
};

union mod_hdcp_message {
	struct mod_hdcp_message_hdcp1 hdcp1;
	struct mod_hdcp_message_hdcp2 hdcp2;
};

struct mod_hdcp_auth_counters {
	uint8_t stream_management_retry_count;
};

/* contains values per connection */
struct mod_hdcp_connection {
	struct mod_hdcp_link link;
	uint8_t is_repeater;
	uint8_t is_km_stored;
<<<<<<< HEAD
=======
	uint8_t is_hdcp1_revoked;
>>>>>>> 04d5ce62
	uint8_t is_hdcp2_revoked;
	struct mod_hdcp_trace trace;
	uint8_t hdcp1_retry_count;
	uint8_t hdcp2_retry_count;
};

/* contains values per authentication cycle */
struct mod_hdcp_authentication {
	uint32_t id;
	union mod_hdcp_message msg;
	union mod_hdcp_transition_input trans_input;
	struct mod_hdcp_auth_counters count;
};

/* contains values per state change */
struct mod_hdcp_state {
	uint8_t id;
	uint32_t stay_count;
};

/* per event in a state */
struct mod_hdcp_event_context {
	enum mod_hdcp_event event;
	uint8_t rx_id_list_ready;
	uint8_t unexpected_event;
};

struct mod_hdcp {
	/* per link */
	struct mod_hdcp_config config;
	/* per connection */
	struct mod_hdcp_connection connection;
	/* per displays */
	struct mod_hdcp_display displays[MAX_NUM_OF_DISPLAYS];
	/* per authentication attempt */
	struct mod_hdcp_authentication auth;
	/* per state in an authentication */
	struct mod_hdcp_state state;
	/* reserved memory buffer */
	uint8_t buf[2025];
};

enum mod_hdcp_initial_state_id {
	HDCP_UNINITIALIZED = 0x0,
	HDCP_INITIAL_STATE_START = HDCP_UNINITIALIZED,
	HDCP_INITIALIZED,
	HDCP_CP_NOT_DESIRED,
	HDCP_INITIAL_STATE_END = HDCP_CP_NOT_DESIRED
};

enum mod_hdcp_hdcp1_state_id {
	HDCP1_STATE_START = HDCP_INITIAL_STATE_END,
	H1_A0_WAIT_FOR_ACTIVE_RX,
	H1_A1_EXCHANGE_KSVS,
	H1_A2_COMPUTATIONS_A3_VALIDATE_RX_A6_TEST_FOR_REPEATER,
	H1_A45_AUTHENTICATED,
	H1_A8_WAIT_FOR_READY,
	H1_A9_READ_KSV_LIST,
	HDCP1_STATE_END = H1_A9_READ_KSV_LIST
};

enum mod_hdcp_hdcp1_dp_state_id {
	HDCP1_DP_STATE_START = HDCP1_STATE_END,
	D1_A0_DETERMINE_RX_HDCP_CAPABLE,
	D1_A1_EXCHANGE_KSVS,
	D1_A23_WAIT_FOR_R0_PRIME,
	D1_A2_COMPUTATIONS_A3_VALIDATE_RX_A5_TEST_FOR_REPEATER,
	D1_A4_AUTHENTICATED,
	D1_A6_WAIT_FOR_READY,
	D1_A7_READ_KSV_LIST,
	HDCP1_DP_STATE_END = D1_A7_READ_KSV_LIST,
};

enum mod_hdcp_hdcp2_state_id {
	HDCP2_STATE_START = HDCP1_DP_STATE_END,
	H2_A0_KNOWN_HDCP2_CAPABLE_RX,
	H2_A1_SEND_AKE_INIT,
	H2_A1_VALIDATE_AKE_CERT,
	H2_A1_SEND_NO_STORED_KM,
	H2_A1_READ_H_PRIME,
	H2_A1_READ_PAIRING_INFO_AND_VALIDATE_H_PRIME,
	H2_A1_SEND_STORED_KM,
	H2_A1_VALIDATE_H_PRIME,
	H2_A2_LOCALITY_CHECK,
	H2_A3_EXCHANGE_KS_AND_TEST_FOR_REPEATER,
	H2_ENABLE_ENCRYPTION,
	H2_A5_AUTHENTICATED,
	H2_A6_WAIT_FOR_RX_ID_LIST,
	H2_A78_VERIFY_RX_ID_LIST_AND_SEND_ACK,
	H2_A9_SEND_STREAM_MANAGEMENT,
	H2_A9_VALIDATE_STREAM_READY,
	HDCP2_STATE_END = H2_A9_VALIDATE_STREAM_READY,
};

enum mod_hdcp_hdcp2_dp_state_id {
	HDCP2_DP_STATE_START = HDCP2_STATE_END,
	D2_A0_DETERMINE_RX_HDCP_CAPABLE,
	D2_A1_SEND_AKE_INIT,
	D2_A1_VALIDATE_AKE_CERT,
	D2_A1_SEND_NO_STORED_KM,
	D2_A1_READ_H_PRIME,
	D2_A1_READ_PAIRING_INFO_AND_VALIDATE_H_PRIME,
	D2_A1_SEND_STORED_KM,
	D2_A1_VALIDATE_H_PRIME,
	D2_A2_LOCALITY_CHECK,
	D2_A34_EXCHANGE_KS_AND_TEST_FOR_REPEATER,
	D2_SEND_CONTENT_STREAM_TYPE,
	D2_ENABLE_ENCRYPTION,
	D2_A5_AUTHENTICATED,
	D2_A6_WAIT_FOR_RX_ID_LIST,
	D2_A78_VERIFY_RX_ID_LIST_AND_SEND_ACK,
	D2_A9_SEND_STREAM_MANAGEMENT,
	D2_A9_VALIDATE_STREAM_READY,
	HDCP2_DP_STATE_END = D2_A9_VALIDATE_STREAM_READY,
	HDCP_STATE_END = HDCP2_DP_STATE_END,
};

/* hdcp1 executions and transitions */
typedef enum mod_hdcp_status (*mod_hdcp_action)(struct mod_hdcp *hdcp);
uint8_t mod_hdcp_execute_and_set(
		mod_hdcp_action func, uint8_t *flag,
		enum mod_hdcp_status *status, struct mod_hdcp *hdcp, char *str);
enum mod_hdcp_status mod_hdcp_hdcp1_execution(struct mod_hdcp *hdcp,
	struct mod_hdcp_event_context *event_ctx,
	struct mod_hdcp_transition_input_hdcp1 *input);
enum mod_hdcp_status mod_hdcp_hdcp1_dp_execution(struct mod_hdcp *hdcp,
	struct mod_hdcp_event_context *event_ctx,
	struct mod_hdcp_transition_input_hdcp1 *input);
enum mod_hdcp_status mod_hdcp_hdcp1_transition(struct mod_hdcp *hdcp,
	struct mod_hdcp_event_context *event_ctx,
	struct mod_hdcp_transition_input_hdcp1 *input,
	struct mod_hdcp_output *output);
enum mod_hdcp_status mod_hdcp_hdcp1_dp_transition(struct mod_hdcp *hdcp,
	struct mod_hdcp_event_context *event_ctx,
	struct mod_hdcp_transition_input_hdcp1 *input,
	struct mod_hdcp_output *output);

/* hdcp2 executions and transitions */
enum mod_hdcp_status mod_hdcp_hdcp2_execution(struct mod_hdcp *hdcp,
	struct mod_hdcp_event_context *event_ctx,
	struct mod_hdcp_transition_input_hdcp2 *input);
enum mod_hdcp_status mod_hdcp_hdcp2_dp_execution(struct mod_hdcp *hdcp,
	struct mod_hdcp_event_context *event_ctx,
	struct mod_hdcp_transition_input_hdcp2 *input);
enum mod_hdcp_status mod_hdcp_hdcp2_transition(struct mod_hdcp *hdcp,
	struct mod_hdcp_event_context *event_ctx,
	struct mod_hdcp_transition_input_hdcp2 *input,
	struct mod_hdcp_output *output);
enum mod_hdcp_status mod_hdcp_hdcp2_dp_transition(struct mod_hdcp *hdcp,
	struct mod_hdcp_event_context *event_ctx,
	struct mod_hdcp_transition_input_hdcp2 *input,
	struct mod_hdcp_output *output);

/* log functions */
void mod_hdcp_dump_binary_message(uint8_t *msg, uint32_t msg_size,
		uint8_t *buf, uint32_t buf_size);
/* TODO: add adjustment log */

/* psp functions */
enum mod_hdcp_status mod_hdcp_add_display_to_topology(
		struct mod_hdcp *hdcp, uint8_t index);
enum mod_hdcp_status mod_hdcp_remove_display_from_topology(
		struct mod_hdcp *hdcp, uint8_t index);
enum mod_hdcp_status mod_hdcp_hdcp1_create_session(struct mod_hdcp *hdcp);
enum mod_hdcp_status mod_hdcp_hdcp1_destroy_session(struct mod_hdcp *hdcp);
enum mod_hdcp_status mod_hdcp_hdcp1_validate_rx(struct mod_hdcp *hdcp);
enum mod_hdcp_status mod_hdcp_hdcp1_enable_encryption(struct mod_hdcp *hdcp);
enum mod_hdcp_status mod_hdcp_hdcp1_validate_ksvlist_vp(struct mod_hdcp *hdcp);
enum mod_hdcp_status mod_hdcp_hdcp1_enable_dp_stream_encryption(
	struct mod_hdcp *hdcp);
enum mod_hdcp_status mod_hdcp_hdcp1_link_maintenance(struct mod_hdcp *hdcp);
enum mod_hdcp_status mod_hdcp_hdcp1_get_link_encryption_status(struct mod_hdcp *hdcp,
							       enum mod_hdcp_encryption_status *encryption_status);
enum mod_hdcp_status mod_hdcp_hdcp2_create_session(struct mod_hdcp *hdcp);
enum mod_hdcp_status mod_hdcp_hdcp2_destroy_session(struct mod_hdcp *hdcp);
enum mod_hdcp_status mod_hdcp_hdcp2_prepare_ake_init(struct mod_hdcp *hdcp);
enum mod_hdcp_status mod_hdcp_hdcp2_validate_ake_cert(struct mod_hdcp *hdcp);
enum mod_hdcp_status mod_hdcp_hdcp2_validate_h_prime(struct mod_hdcp *hdcp);
enum mod_hdcp_status mod_hdcp_hdcp2_prepare_lc_init(struct mod_hdcp *hdcp);
enum mod_hdcp_status mod_hdcp_hdcp2_validate_l_prime(struct mod_hdcp *hdcp);
enum mod_hdcp_status mod_hdcp_hdcp2_prepare_eks(struct mod_hdcp *hdcp);
enum mod_hdcp_status mod_hdcp_hdcp2_enable_encryption(struct mod_hdcp *hdcp);
enum mod_hdcp_status mod_hdcp_hdcp2_validate_rx_id_list(struct mod_hdcp *hdcp);
enum mod_hdcp_status mod_hdcp_hdcp2_enable_dp_stream_encryption(
		struct mod_hdcp *hdcp);
enum mod_hdcp_status mod_hdcp_hdcp2_prepare_stream_management(
		struct mod_hdcp *hdcp);
enum mod_hdcp_status mod_hdcp_hdcp2_validate_stream_ready(
		struct mod_hdcp *hdcp);
enum mod_hdcp_status mod_hdcp_hdcp2_get_link_encryption_status(struct mod_hdcp *hdcp,
							       enum mod_hdcp_encryption_status *encryption_status);

/* ddc functions */
enum mod_hdcp_status mod_hdcp_read_bksv(struct mod_hdcp *hdcp);
enum mod_hdcp_status mod_hdcp_read_bcaps(struct mod_hdcp *hdcp);
enum mod_hdcp_status mod_hdcp_read_bstatus(struct mod_hdcp *hdcp);
enum mod_hdcp_status mod_hdcp_read_r0p(struct mod_hdcp *hdcp);
enum mod_hdcp_status mod_hdcp_read_ksvlist(struct mod_hdcp *hdcp);
enum mod_hdcp_status mod_hdcp_read_vp(struct mod_hdcp *hdcp);
enum mod_hdcp_status mod_hdcp_read_binfo(struct mod_hdcp *hdcp);
enum mod_hdcp_status mod_hdcp_write_aksv(struct mod_hdcp *hdcp);
enum mod_hdcp_status mod_hdcp_write_ainfo(struct mod_hdcp *hdcp);
enum mod_hdcp_status mod_hdcp_write_an(struct mod_hdcp *hdcp);
enum mod_hdcp_status mod_hdcp_read_hdcp2version(struct mod_hdcp *hdcp);
enum mod_hdcp_status mod_hdcp_read_rxcaps(struct mod_hdcp *hdcp);
enum mod_hdcp_status mod_hdcp_read_rxstatus(struct mod_hdcp *hdcp);
enum mod_hdcp_status mod_hdcp_read_ake_cert(struct mod_hdcp *hdcp);
enum mod_hdcp_status mod_hdcp_read_h_prime(struct mod_hdcp *hdcp);
enum mod_hdcp_status mod_hdcp_read_pairing_info(struct mod_hdcp *hdcp);
enum mod_hdcp_status mod_hdcp_read_l_prime(struct mod_hdcp *hdcp);
enum mod_hdcp_status mod_hdcp_read_rx_id_list(struct mod_hdcp *hdcp);
enum mod_hdcp_status mod_hdcp_read_stream_ready(struct mod_hdcp *hdcp);
enum mod_hdcp_status mod_hdcp_write_ake_init(struct mod_hdcp *hdcp);
enum mod_hdcp_status mod_hdcp_write_no_stored_km(struct mod_hdcp *hdcp);
enum mod_hdcp_status mod_hdcp_write_stored_km(struct mod_hdcp *hdcp);
enum mod_hdcp_status mod_hdcp_write_lc_init(struct mod_hdcp *hdcp);
enum mod_hdcp_status mod_hdcp_write_eks(struct mod_hdcp *hdcp);
enum mod_hdcp_status mod_hdcp_write_repeater_auth_ack(struct mod_hdcp *hdcp);
enum mod_hdcp_status mod_hdcp_write_stream_manage(struct mod_hdcp *hdcp);
enum mod_hdcp_status mod_hdcp_write_content_type(struct mod_hdcp *hdcp);

/* hdcp version helpers */
static inline uint8_t is_dp_hdcp(struct mod_hdcp *hdcp)
{
	return (hdcp->connection.link.mode == MOD_HDCP_MODE_DP);
}

static inline uint8_t is_dp_mst_hdcp(struct mod_hdcp *hdcp)
{
	return (hdcp->connection.link.mode == MOD_HDCP_MODE_DP &&
			hdcp->connection.link.dp.mst_supported);
}

static inline uint8_t is_hdmi_dvi_sl_hdcp(struct mod_hdcp *hdcp)
{
	return (hdcp->connection.link.mode == MOD_HDCP_MODE_DEFAULT);
}

/* hdcp state helpers */
static inline uint8_t current_state(struct mod_hdcp *hdcp)
{
	return hdcp->state.id;
}

static inline void set_state_id(struct mod_hdcp *hdcp,
		struct mod_hdcp_output *output, uint8_t id)
{
	memset(&hdcp->state, 0, sizeof(hdcp->state));
	hdcp->state.id = id;
	/* callback timer should be reset per state */
	output->callback_stop = 1;
	output->watchdog_timer_stop = 1;
	HDCP_NEXT_STATE_TRACE(hdcp, id, output);
}

static inline uint8_t is_in_hdcp1_states(struct mod_hdcp *hdcp)
{
	return (current_state(hdcp) > HDCP1_STATE_START &&
			current_state(hdcp) <= HDCP1_STATE_END);
}

static inline uint8_t is_in_hdcp1_dp_states(struct mod_hdcp *hdcp)
{
	return (current_state(hdcp) > HDCP1_DP_STATE_START &&
			current_state(hdcp) <= HDCP1_DP_STATE_END);
}

static inline uint8_t is_in_hdcp2_states(struct mod_hdcp *hdcp)
{
	return (current_state(hdcp) > HDCP2_STATE_START &&
			current_state(hdcp) <= HDCP2_STATE_END);
}

static inline uint8_t is_in_hdcp2_dp_states(struct mod_hdcp *hdcp)
{
	return (current_state(hdcp) > HDCP2_DP_STATE_START &&
			current_state(hdcp) <= HDCP2_DP_STATE_END);
}

static inline uint8_t is_hdcp1(struct mod_hdcp *hdcp)
{
	return (is_in_hdcp1_states(hdcp) || is_in_hdcp1_dp_states(hdcp));
}

static inline uint8_t is_hdcp2(struct mod_hdcp *hdcp)
{
	return (is_in_hdcp2_states(hdcp) || is_in_hdcp2_dp_states(hdcp));
}

static inline uint8_t is_in_cp_not_desired_state(struct mod_hdcp *hdcp)
{
	return current_state(hdcp) == HDCP_CP_NOT_DESIRED;
}

static inline uint8_t is_in_initialized_state(struct mod_hdcp *hdcp)
{
	return current_state(hdcp) == HDCP_INITIALIZED;
}

/* transition operation helpers */
static inline void increment_stay_counter(struct mod_hdcp *hdcp)
{
	hdcp->state.stay_count++;
}

static inline void fail_and_restart_in_ms(uint16_t time,
		enum mod_hdcp_status *status,
		struct mod_hdcp_output *output)
{
	output->callback_needed = 1;
	output->callback_delay = time;
	output->watchdog_timer_needed = 0;
	output->watchdog_timer_delay = 0;
	*status = MOD_HDCP_STATUS_RESET_NEEDED;
}

static inline void callback_in_ms(uint16_t time, struct mod_hdcp_output *output)
{
	output->callback_needed = 1;
	output->callback_delay = time;
}

static inline void set_watchdog_in_ms(struct mod_hdcp *hdcp, uint16_t time,
		struct mod_hdcp_output *output)
{
	output->watchdog_timer_needed = 1;
	output->watchdog_timer_delay = time;
}

/* connection topology helpers */
static inline uint8_t is_display_active(struct mod_hdcp_display *display)
{
	return display->state >= MOD_HDCP_DISPLAY_ACTIVE;
}

static inline uint8_t is_display_added(struct mod_hdcp_display *display)
{
	return display->state >= MOD_HDCP_DISPLAY_ACTIVE_AND_ADDED;
}

static inline uint8_t is_display_encryption_enabled(struct mod_hdcp_display *display)
{
	return display->state >= MOD_HDCP_DISPLAY_ENCRYPTION_ENABLED;
}

static inline uint8_t get_active_display_count(struct mod_hdcp *hdcp)
{
	uint8_t added_count = 0;
	uint8_t i;

	for (i = 0; i < MAX_NUM_OF_DISPLAYS; i++)
		if (is_display_active(&hdcp->displays[i]))
			added_count++;
	return added_count;
}

static inline uint8_t get_added_display_count(struct mod_hdcp *hdcp)
{
	uint8_t added_count = 0;
	uint8_t i;

	for (i = 0; i < MAX_NUM_OF_DISPLAYS; i++)
		if (is_display_added(&hdcp->displays[i]))
			added_count++;
	return added_count;
}

static inline struct mod_hdcp_display *get_first_added_display(
		struct mod_hdcp *hdcp)
{
	uint8_t i;
	struct mod_hdcp_display *display = NULL;

	for (i = 0; i < MAX_NUM_OF_DISPLAYS; i++)
		if (is_display_added(&hdcp->displays[i])) {
			display = &hdcp->displays[i];
			break;
		}
	return display;
}

static inline struct mod_hdcp_display *get_active_display_at_index(
		struct mod_hdcp *hdcp, uint8_t index)
{
	uint8_t i;
	struct mod_hdcp_display *display = NULL;

	for (i = 0; i < MAX_NUM_OF_DISPLAYS; i++)
		if (hdcp->displays[i].index == index &&
				is_display_active(&hdcp->displays[i])) {
			display = &hdcp->displays[i];
			break;
		}
	return display;
}

static inline struct mod_hdcp_display *get_empty_display_container(
		struct mod_hdcp *hdcp)
{
	uint8_t i;
	struct mod_hdcp_display *display = NULL;

	for (i = 0; i < MAX_NUM_OF_DISPLAYS; i++)
		if (!is_display_active(&hdcp->displays[i])) {
			display = &hdcp->displays[i];
			break;
		}
	return display;
}

static inline void reset_retry_counts(struct mod_hdcp *hdcp)
{
	hdcp->connection.hdcp1_retry_count = 0;
	hdcp->connection.hdcp2_retry_count = 0;
}

#endif /* HDCP_H_ */<|MERGE_RESOLUTION|>--- conflicted
+++ resolved
@@ -70,10 +70,6 @@
 struct mod_hdcp_transition_input_hdcp2 {
 	uint8_t hdcp2version_read;
 	uint8_t hdcp2_capable_check;
-<<<<<<< HEAD
-	uint8_t add_topology;
-=======
->>>>>>> 04d5ce62
 	uint8_t create_session;
 	uint8_t ake_init_prepare;
 	uint8_t ake_init_write;
@@ -171,10 +167,7 @@
 	struct mod_hdcp_link link;
 	uint8_t is_repeater;
 	uint8_t is_km_stored;
-<<<<<<< HEAD
-=======
 	uint8_t is_hdcp1_revoked;
->>>>>>> 04d5ce62
 	uint8_t is_hdcp2_revoked;
 	struct mod_hdcp_trace trace;
 	uint8_t hdcp1_retry_count;
