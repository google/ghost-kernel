--- conflicted
+++ resolved
@@ -120,61 +120,6 @@
 	NULL, NULL, "PBPS", "TPDS"
 };
 
-<<<<<<< HEAD
-#define EEEPC_EC	"\\_SB.PCI0.SBRG.EC0."
-
-#define EEEPC_EC_FAN_PWM	EEEPC_EC "SC02" /* Fan PWM duty cycle (%) */
-#define EEEPC_EC_SC02		0x63
-#define EEEPC_EC_FAN_HRPM	EEEPC_EC "SC05" /* High byte, fan speed (RPM) */
-#define EEEPC_EC_FAN_LRPM	EEEPC_EC "SC06" /* Low byte, fan speed (RPM) */
-#define EEEPC_EC_FAN_CTRL	EEEPC_EC "SFB3" /* Byte containing SF25  */
-#define EEEPC_EC_SFB3		0xD3
-
-/*
- * This is the main structure, we can use it to store useful information
- * about the hotk device
- */
-struct eeepc_hotk {
-	struct acpi_device *device;	/* the device we are in */
-	acpi_handle handle;		/* the handle of the hotk device */
-	u32 cm_supported;		/* the control methods supported
-					   by this BIOS */
-	uint init_flag;			/* Init flags */
-	u16 event_count[128];		/* count for each event */
-	struct input_dev *inputdev;
-	u16 *keycode_map;
-	struct rfkill *wlan_rfkill;
-	struct rfkill *bluetooth_rfkill;
-	struct rfkill *wwan3g_rfkill;
-	struct rfkill *wimax_rfkill;
-	struct hotplug_slot *hotplug_slot;
-	struct mutex hotplug_lock;
-};
-
-/* The actual device the driver binds to */
-static struct eeepc_hotk *ehotk;
-
-/* Platform device/driver */
-static int eeepc_hotk_thaw(struct device *device);
-static int eeepc_hotk_restore(struct device *device);
-
-static const struct dev_pm_ops eeepc_pm_ops = {
-	.thaw = eeepc_hotk_thaw,
-	.restore = eeepc_hotk_restore,
-};
-
-static struct platform_driver platform_driver = {
-	.driver = {
-		.name = EEEPC_HOTK_FILE,
-		.owner = THIS_MODULE,
-		.pm = &eeepc_pm_ops,
-	}
-};
-
-static struct platform_device *platform_device;
-
-=======
->>>>>>> d951d4cc
 struct key_entry {
 	char type;
 	u8 code;
@@ -917,7 +862,7 @@
 	return 0;
 }
 
-static struct dev_pm_ops eeepc_pm_ops = {
+static const struct dev_pm_ops eeepc_pm_ops = {
 	.thaw = eeepc_hotk_thaw,
 	.restore = eeepc_hotk_restore,
 };
