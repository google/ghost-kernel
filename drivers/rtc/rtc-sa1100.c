/*
 * Real Time Clock interface for StrongARM SA1x00 and XScale PXA2xx
 *
 * Copyright (c) 2000 Nils Faerber
 *
 * Based on rtc.c by Paul Gortmaker
 *
 * Original Driver by Nils Faerber <nils@kernelconcepts.de>
 *
 * Modifications from:
 *   CIH <cih@coventive.com>
 *   Nicolas Pitre <nico@fluxnic.net>
 *   Andrew Christian <andrew.christian@hp.com>
 *
 * Converted to the RTC subsystem and Driver Model
 *   by Richard Purdie <rpurdie@rpsys.net>
 *
 * This program is free software; you can redistribute it and/or
 * modify it under the terms of the GNU General Public License
 * as published by the Free Software Foundation; either version
 * 2 of the License, or (at your option) any later version.
 */

#include <linux/platform_device.h>
#include <linux/module.h>
#include <linux/rtc.h>
#include <linux/init.h>
#include <linux/fs.h>
#include <linux/interrupt.h>
#include <linux/pm.h>
#include <linux/slab.h>
#include <linux/clk.h>
#include <linux/io.h>

#include <mach/hardware.h>
#include <asm/irq.h>

<<<<<<< HEAD
=======
#ifdef CONFIG_ARCH_PXA
#include <mach/regs-rtc.h>
#endif

>>>>>>> c16fa4f2
#define RTC_DEF_DIVIDER		(32768 - 1)
#define RTC_DEF_TRIM		0
#define RTC_FREQ		1024

#define RCNR		0x00	/* RTC Count Register */
#define RTAR		0x04	/* RTC Alarm Register */
#define RTSR		0x08	/* RTC Status Register */
#define RTTR		0x0c	/* RTC Timer Trim Register */

#define RTSR_HZE	(1 << 3)	/* HZ interrupt enable */
#define RTSR_ALE	(1 << 2)	/* RTC alarm interrupt enable */
#define RTSR_HZ		(1 << 1)	/* HZ rising-edge detected */
#define RTSR_AL		(1 << 0)	/* RTC alarm detected */

#define rtc_readl(sa1100_rtc, reg)	\
	readl_relaxed((sa1100_rtc)->base + (reg))
#define rtc_writel(sa1100_rtc, reg, value)	\
	writel_relaxed((value), (sa1100_rtc)->base + (reg))

struct sa1100_rtc {
	struct resource		*ress;
	void __iomem		*base;
	struct clk		*clk;
	int			irq_1Hz;
	int			irq_Alrm;
	struct rtc_device	*rtc;
	spinlock_t		lock;		/* Protects this structure */
};
/*
 * Calculate the next alarm time given the requested alarm time mask
 * and the current time.
 */
static void rtc_next_alarm_time(struct rtc_time *next, struct rtc_time *now,
	struct rtc_time *alrm)
{
	unsigned long next_time;
	unsigned long now_time;

	next->tm_year = now->tm_year;
	next->tm_mon = now->tm_mon;
	next->tm_mday = now->tm_mday;
	next->tm_hour = alrm->tm_hour;
	next->tm_min = alrm->tm_min;
	next->tm_sec = alrm->tm_sec;

	rtc_tm_to_time(now, &now_time);
	rtc_tm_to_time(next, &next_time);

	if (next_time < now_time) {
		/* Advance one day */
		next_time += 60 * 60 * 24;
		rtc_time_to_tm(next_time, next);
	}
}

static irqreturn_t sa1100_rtc_interrupt(int irq, void *dev_id)
{
	struct platform_device *pdev = to_platform_device(dev_id);
	struct sa1100_rtc *sa1100_rtc = platform_get_drvdata(pdev);
	unsigned int rtsr;
	unsigned long events = 0;

	spin_lock(&sa1100_rtc->lock);

	/* clear interrupt sources */
	rtsr = rtc_readl(sa1100_rtc, RTSR);
	rtc_writel(sa1100_rtc, RTSR, 0);

	/* Fix for a nasty initialization problem the in SA11xx RTSR register.
	 * See also the comments in sa1100_rtc_probe(). */
	if (rtsr & (RTSR_ALE | RTSR_HZE)) {
		/* This is the original code, before there was the if test
		 * above. This code does not clear interrupts that were not
		 * enabled. */
		rtc_writel(sa1100_rtc, RTSR, (RTSR_AL | RTSR_HZ) & (rtsr >> 2));
	} else {
		/* For some reason, it is possible to enter this routine
		 * without interruptions enabled, it has been tested with
		 * several units (Bug in SA11xx chip?).
		 *
		 * This situation leads to an infinite "loop" of interrupt
		 * routine calling and as a result the processor seems to
		 * lock on its first call to open(). */
		rtc_writel(sa1100_rtc, RTSR, (RTSR_AL | RTSR_HZ));
	}

	/* clear alarm interrupt if it has occurred */
	if (rtsr & RTSR_AL)
		rtsr &= ~RTSR_ALE;
	rtc_writel(sa1100_rtc, RTSR, rtsr & (RTSR_ALE | RTSR_HZE));

	/* update irq data & counter */
	if (rtsr & RTSR_AL)
		events |= RTC_AF | RTC_IRQF;
	if (rtsr & RTSR_HZ)
		events |= RTC_UF | RTC_IRQF;

	rtc_update_irq(sa1100_rtc->rtc, 1, events);

	spin_unlock(&sa1100_rtc->lock);

	return IRQ_HANDLED;
}

static int sa1100_rtc_open(struct device *dev)
{
	struct sa1100_rtc *sa1100_rtc = dev_get_drvdata(dev);
	int ret;

	ret = request_irq(sa1100_rtc->irq_1Hz, sa1100_rtc_interrupt,
				IRQF_DISABLED, "rtc 1Hz", dev);
	if (ret) {
		dev_err(dev, "IRQ %d already in use.\n", sa1100_rtc->irq_1Hz);
		goto fail_ui;
	}
	ret = request_irq(sa1100_rtc->irq_Alrm, sa1100_rtc_interrupt,
				IRQF_DISABLED, "rtc Alrm", dev);
	if (ret) {
		dev_err(dev, "IRQ %d already in use.\n", sa1100_rtc->irq_Alrm);
		goto fail_ai;
	}
	sa1100_rtc->rtc->max_user_freq = RTC_FREQ;
	rtc_irq_set_freq(sa1100_rtc->rtc, NULL, RTC_FREQ);

	return 0;

 fail_ai:
	free_irq(sa1100_rtc->irq_1Hz, dev);
 fail_ui:
	return ret;
}

static void sa1100_rtc_release(struct device *dev)
{
<<<<<<< HEAD
	struct sa1100_rtc *sa1100_rtc = dev_get_drvdata(dev);

	spin_lock_irq(&sa1100_rtc->lock);
	rtc_writel(sa1100_rtc, RTSR, 0);
	spin_unlock_irq(&sa1100_rtc->lock);

	free_irq(sa1100_rtc->irq_Alrm, dev);
	free_irq(sa1100_rtc->irq_1Hz, dev);
=======
	spin_lock_irq(&sa1100_rtc_lock);
	RTSR = 0;
	spin_unlock_irq(&sa1100_rtc_lock);

	free_irq(IRQ_RTCAlrm, dev);
	free_irq(IRQ_RTC1Hz, dev);
>>>>>>> c16fa4f2
}

static int sa1100_rtc_alarm_irq_enable(struct device *dev, unsigned int enabled)
{
	struct sa1100_rtc *sa1100_rtc = dev_get_drvdata(dev);
	unsigned int rtsr;

	spin_lock_irq(&sa1100_rtc->lock);

	rtsr = rtc_readl(sa1100_rtc, RTSR);
	if (enabled)
		rtsr |= RTSR_ALE;
	else
		rtsr &= ~RTSR_ALE;
	rtc_writel(sa1100_rtc, RTSR, rtsr);

	spin_unlock_irq(&sa1100_rtc->lock);
	return 0;
}

static int sa1100_rtc_read_time(struct device *dev, struct rtc_time *tm)
{
	struct sa1100_rtc *sa1100_rtc = dev_get_drvdata(dev);

	rtc_time_to_tm(rtc_readl(sa1100_rtc, RCNR), tm);
	return 0;
}

static int sa1100_rtc_set_time(struct device *dev, struct rtc_time *tm)
{
	struct sa1100_rtc *sa1100_rtc = dev_get_drvdata(dev);
	unsigned long time;
	int ret;

	ret = rtc_tm_to_time(tm, &time);
	if (ret == 0)
		rtc_writel(sa1100_rtc, RCNR, time);
	return ret;
}

static int sa1100_rtc_read_alarm(struct device *dev, struct rtc_wkalrm *alrm)
{
	struct sa1100_rtc *sa1100_rtc = dev_get_drvdata(dev);
	unsigned long time;
	unsigned int rtsr;

	time = rtc_readl(sa1100_rtc, RCNR);
	rtc_time_to_tm(time, &alrm->time);
	rtsr = rtc_readl(sa1100_rtc, RTSR);
	alrm->enabled = (rtsr & RTSR_ALE) ? 1 : 0;
	alrm->pending = (rtsr & RTSR_AL) ? 1 : 0;
	return 0;
}

static int sa1100_rtc_set_alarm(struct device *dev, struct rtc_wkalrm *alrm)
{
	struct sa1100_rtc *sa1100_rtc = dev_get_drvdata(dev);
	struct rtc_time now_tm, alarm_tm;
	unsigned long time, alarm;
	unsigned int rtsr;

	spin_lock_irq(&sa1100_rtc->lock);

	time = rtc_readl(sa1100_rtc, RCNR);
	rtc_time_to_tm(time, &now_tm);
	rtc_next_alarm_time(&alarm_tm, &now_tm, &alrm->time);
	rtc_tm_to_time(&alarm_tm, &alarm);
	rtc_writel(sa1100_rtc, RTAR, alarm);

	rtsr = rtc_readl(sa1100_rtc, RTSR);
	if (alrm->enabled)
		rtsr |= RTSR_ALE;
	else
		rtsr &= ~RTSR_ALE;
	rtc_writel(sa1100_rtc, RTSR, rtsr);

	spin_unlock_irq(&sa1100_rtc->lock);

	return 0;
}

static int sa1100_rtc_proc(struct device *dev, struct seq_file *seq)
{
	struct sa1100_rtc *sa1100_rtc = dev_get_drvdata(dev);

	seq_printf(seq, "trim/divider\t\t: 0x%08x\n",
			rtc_readl(sa1100_rtc, RTTR));
	seq_printf(seq, "RTSR\t\t\t: 0x%08x\n",
			rtc_readl(sa1100_rtc, RTSR));
	return 0;
}

static const struct rtc_class_ops sa1100_rtc_ops = {
	.open = sa1100_rtc_open,
	.release = sa1100_rtc_release,
	.read_time = sa1100_rtc_read_time,
	.set_time = sa1100_rtc_set_time,
	.read_alarm = sa1100_rtc_read_alarm,
	.set_alarm = sa1100_rtc_set_alarm,
	.proc = sa1100_rtc_proc,
	.alarm_irq_enable = sa1100_rtc_alarm_irq_enable,
};

static int sa1100_rtc_probe(struct platform_device *pdev)
{
	struct sa1100_rtc *sa1100_rtc;
	unsigned int rttr;
	int ret;

	sa1100_rtc = kzalloc(sizeof(struct sa1100_rtc), GFP_KERNEL);
	if (!sa1100_rtc)
		return -ENOMEM;

	spin_lock_init(&sa1100_rtc->lock);
	platform_set_drvdata(pdev, sa1100_rtc);

	ret = -ENXIO;
	sa1100_rtc->ress = platform_get_resource(pdev, IORESOURCE_MEM, 0);
	if (!sa1100_rtc->ress) {
		dev_err(&pdev->dev, "No I/O memory resource defined\n");
		goto err_ress;
	}

	sa1100_rtc->irq_1Hz = platform_get_irq(pdev, 0);
	if (sa1100_rtc->irq_1Hz < 0) {
		dev_err(&pdev->dev, "No 1Hz IRQ resource defined\n");
		goto err_ress;
	}
	sa1100_rtc->irq_Alrm = platform_get_irq(pdev, 1);
	if (sa1100_rtc->irq_Alrm < 0) {
		dev_err(&pdev->dev, "No alarm IRQ resource defined\n");
		goto err_ress;
	}

	ret = -ENOMEM;
	sa1100_rtc->base = ioremap(sa1100_rtc->ress->start,
				resource_size(sa1100_rtc->ress));
	if (!sa1100_rtc->base) {
		dev_err(&pdev->dev, "Unable to map pxa RTC I/O memory\n");
		goto err_map;
	}

	sa1100_rtc->clk = clk_get(&pdev->dev, NULL);
	if (IS_ERR(sa1100_rtc->clk)) {
		dev_err(&pdev->dev, "failed to find rtc clock source\n");
		ret = PTR_ERR(sa1100_rtc->clk);
		goto err_clk;
	}
	clk_prepare(sa1100_rtc->clk);
	clk_enable(sa1100_rtc->clk);

	/*
	 * According to the manual we should be able to let RTTR be zero
	 * and then a default diviser for a 32.768KHz clock is used.
	 * Apparently this doesn't work, at least for my SA1110 rev 5.
	 * If the clock divider is uninitialized then reset it to the
	 * default value to get the 1Hz clock.
	 */
	if (rtc_readl(sa1100_rtc, RTTR) == 0) {
		rttr = RTC_DEF_DIVIDER + (RTC_DEF_TRIM << 16);
		rtc_writel(sa1100_rtc, RTTR, rttr);
		dev_warn(&pdev->dev, "warning: initializing default clock"
			 " divider/trim value\n");
		/* The current RTC value probably doesn't make sense either */
		rtc_writel(sa1100_rtc, RCNR, 0);
	}

	device_init_wakeup(&pdev->dev, 1);

	sa1100_rtc->rtc = rtc_device_register(pdev->name, &pdev->dev,
						&sa1100_rtc_ops, THIS_MODULE);
	if (IS_ERR(sa1100_rtc->rtc)) {
		dev_err(&pdev->dev, "Failed to register RTC device -> %d\n",
			ret);
		goto err_rtc_reg;
	}
	/* Fix for a nasty initialization problem the in SA11xx RTSR register.
	 * See also the comments in sa1100_rtc_interrupt().
	 *
	 * Sometimes bit 1 of the RTSR (RTSR_HZ) will wake up 1, which means an
	 * interrupt pending, even though interrupts were never enabled.
	 * In this case, this bit it must be reset before enabling
	 * interruptions to avoid a nonexistent interrupt to occur.
	 *
	 * In principle, the same problem would apply to bit 0, although it has
	 * never been observed to happen.
	 *
	 * This issue is addressed both here and in sa1100_rtc_interrupt().
	 * If the issue is not addressed here, in the times when the processor
	 * wakes up with the bit set there will be one spurious interrupt.
	 *
	 * The issue is also dealt with in sa1100_rtc_interrupt() to be on the
	 * safe side, once the condition that lead to this strange
	 * initialization is unknown and could in principle happen during
	 * normal processing.
	 *
	 * Notice that clearing bit 1 and 0 is accomplished by writting ONES to
	 * the corresponding bits in RTSR. */
	rtc_writel(sa1100_rtc, RTSR, (RTSR_AL | RTSR_HZ));

	return 0;

err_rtc_reg:
err_clk:
	iounmap(sa1100_rtc->base);
err_ress:
err_map:
	kfree(sa1100_rtc);
	return ret;
}

static int sa1100_rtc_remove(struct platform_device *pdev)
{
	struct sa1100_rtc *sa1100_rtc = platform_get_drvdata(pdev);

	rtc_device_unregister(sa1100_rtc->rtc);
	clk_disable(sa1100_rtc->clk);
	clk_unprepare(sa1100_rtc->clk);
	iounmap(sa1100_rtc->base);
	return 0;
}

#ifdef CONFIG_PM
static int sa1100_rtc_suspend(struct device *dev)
{
	struct sa1100_rtc *sa1100_rtc = dev_get_drvdata(dev);

	if (device_may_wakeup(dev))
		enable_irq_wake(sa1100_rtc->irq_Alrm);
	return 0;
}

static int sa1100_rtc_resume(struct device *dev)
{
	struct sa1100_rtc *sa1100_rtc = dev_get_drvdata(dev);

	if (device_may_wakeup(dev))
		disable_irq_wake(sa1100_rtc->irq_Alrm);
	return 0;
}

static const struct dev_pm_ops sa1100_rtc_pm_ops = {
	.suspend	= sa1100_rtc_suspend,
	.resume		= sa1100_rtc_resume,
};
#endif

static struct platform_driver sa1100_rtc_driver = {
	.probe		= sa1100_rtc_probe,
	.remove		= sa1100_rtc_remove,
	.driver		= {
		.name	= "sa1100-rtc",
#ifdef CONFIG_PM
		.pm	= &sa1100_rtc_pm_ops,
#endif
	},
};

module_platform_driver(sa1100_rtc_driver);

MODULE_AUTHOR("Richard Purdie <rpurdie@rpsys.net>");
MODULE_DESCRIPTION("SA11x0/PXA2xx Realtime Clock Driver (RTC)");
MODULE_LICENSE("GPL");
MODULE_ALIAS("platform:sa1100-rtc");<|MERGE_RESOLUTION|>--- conflicted
+++ resolved
@@ -27,49 +27,34 @@
 #include <linux/init.h>
 #include <linux/fs.h>
 #include <linux/interrupt.h>
+#include <linux/string.h>
 #include <linux/pm.h>
-#include <linux/slab.h>
-#include <linux/clk.h>
-#include <linux/io.h>
+#include <linux/bitops.h>
 
 #include <mach/hardware.h>
 #include <asm/irq.h>
 
-<<<<<<< HEAD
-=======
 #ifdef CONFIG_ARCH_PXA
 #include <mach/regs-rtc.h>
 #endif
 
->>>>>>> c16fa4f2
 #define RTC_DEF_DIVIDER		(32768 - 1)
 #define RTC_DEF_TRIM		0
-#define RTC_FREQ		1024
-
-#define RCNR		0x00	/* RTC Count Register */
-#define RTAR		0x04	/* RTC Alarm Register */
-#define RTSR		0x08	/* RTC Status Register */
-#define RTTR		0x0c	/* RTC Timer Trim Register */
-
-#define RTSR_HZE	(1 << 3)	/* HZ interrupt enable */
-#define RTSR_ALE	(1 << 2)	/* RTC alarm interrupt enable */
-#define RTSR_HZ		(1 << 1)	/* HZ rising-edge detected */
-#define RTSR_AL		(1 << 0)	/* RTC alarm detected */
-
-#define rtc_readl(sa1100_rtc, reg)	\
-	readl_relaxed((sa1100_rtc)->base + (reg))
-#define rtc_writel(sa1100_rtc, reg, value)	\
-	writel_relaxed((value), (sa1100_rtc)->base + (reg))
-
-struct sa1100_rtc {
-	struct resource		*ress;
-	void __iomem		*base;
-	struct clk		*clk;
-	int			irq_1Hz;
-	int			irq_Alrm;
-	struct rtc_device	*rtc;
-	spinlock_t		lock;		/* Protects this structure */
-};
+
+static const unsigned long RTC_FREQ = 1024;
+static struct rtc_time rtc_alarm;
+static DEFINE_SPINLOCK(sa1100_rtc_lock);
+
+static inline int rtc_periodic_alarm(struct rtc_time *tm)
+{
+	return  (tm->tm_year == -1) ||
+		((unsigned)tm->tm_mon >= 12) ||
+		((unsigned)(tm->tm_mday - 1) >= 31) ||
+		((unsigned)tm->tm_hour > 23) ||
+		((unsigned)tm->tm_min > 59) ||
+		((unsigned)tm->tm_sec > 59);
+}
+
 /*
  * Calculate the next alarm time given the requested alarm time mask
  * and the current time.
@@ -97,26 +82,46 @@
 	}
 }
 
+static int rtc_update_alarm(struct rtc_time *alrm)
+{
+	struct rtc_time alarm_tm, now_tm;
+	unsigned long now, time;
+	int ret;
+
+	do {
+		now = RCNR;
+		rtc_time_to_tm(now, &now_tm);
+		rtc_next_alarm_time(&alarm_tm, &now_tm, alrm);
+		ret = rtc_tm_to_time(&alarm_tm, &time);
+		if (ret != 0)
+			break;
+
+		RTSR = RTSR & (RTSR_HZE|RTSR_ALE|RTSR_AL);
+		RTAR = time;
+	} while (now != RCNR);
+
+	return ret;
+}
+
 static irqreturn_t sa1100_rtc_interrupt(int irq, void *dev_id)
 {
 	struct platform_device *pdev = to_platform_device(dev_id);
-	struct sa1100_rtc *sa1100_rtc = platform_get_drvdata(pdev);
+	struct rtc_device *rtc = platform_get_drvdata(pdev);
 	unsigned int rtsr;
 	unsigned long events = 0;
 
-	spin_lock(&sa1100_rtc->lock);
-
+	spin_lock(&sa1100_rtc_lock);
+
+	rtsr = RTSR;
 	/* clear interrupt sources */
-	rtsr = rtc_readl(sa1100_rtc, RTSR);
-	rtc_writel(sa1100_rtc, RTSR, 0);
-
+	RTSR = 0;
 	/* Fix for a nasty initialization problem the in SA11xx RTSR register.
 	 * See also the comments in sa1100_rtc_probe(). */
 	if (rtsr & (RTSR_ALE | RTSR_HZE)) {
 		/* This is the original code, before there was the if test
 		 * above. This code does not clear interrupts that were not
 		 * enabled. */
-		rtc_writel(sa1100_rtc, RTSR, (RTSR_AL | RTSR_HZ) & (rtsr >> 2));
+		RTSR = (RTSR_AL | RTSR_HZ) & (rtsr >> 2);
 	} else {
 		/* For some reason, it is possible to enter this routine
 		 * without interruptions enabled, it has been tested with
@@ -125,13 +130,13 @@
 		 * This situation leads to an infinite "loop" of interrupt
 		 * routine calling and as a result the processor seems to
 		 * lock on its first call to open(). */
-		rtc_writel(sa1100_rtc, RTSR, (RTSR_AL | RTSR_HZ));
+		RTSR = RTSR_AL | RTSR_HZ;
 	}
 
 	/* clear alarm interrupt if it has occurred */
 	if (rtsr & RTSR_AL)
 		rtsr &= ~RTSR_ALE;
-	rtc_writel(sa1100_rtc, RTSR, rtsr & (RTSR_ALE | RTSR_HZE));
+	RTSR = rtsr & (RTSR_ALE | RTSR_HZE);
 
 	/* update irq data & counter */
 	if (rtsr & RTSR_AL)
@@ -139,109 +144,89 @@
 	if (rtsr & RTSR_HZ)
 		events |= RTC_UF | RTC_IRQF;
 
-	rtc_update_irq(sa1100_rtc->rtc, 1, events);
-
-	spin_unlock(&sa1100_rtc->lock);
+	rtc_update_irq(rtc, 1, events);
+
+	if (rtsr & RTSR_AL && rtc_periodic_alarm(&rtc_alarm))
+		rtc_update_alarm(&rtc_alarm);
+
+	spin_unlock(&sa1100_rtc_lock);
 
 	return IRQ_HANDLED;
 }
 
 static int sa1100_rtc_open(struct device *dev)
 {
-	struct sa1100_rtc *sa1100_rtc = dev_get_drvdata(dev);
 	int ret;
-
-	ret = request_irq(sa1100_rtc->irq_1Hz, sa1100_rtc_interrupt,
-				IRQF_DISABLED, "rtc 1Hz", dev);
+	struct platform_device *plat_dev = to_platform_device(dev);
+	struct rtc_device *rtc = platform_get_drvdata(plat_dev);
+
+	ret = request_irq(IRQ_RTC1Hz, sa1100_rtc_interrupt, IRQF_DISABLED,
+		"rtc 1Hz", dev);
 	if (ret) {
-		dev_err(dev, "IRQ %d already in use.\n", sa1100_rtc->irq_1Hz);
+		dev_err(dev, "IRQ %d already in use.\n", IRQ_RTC1Hz);
 		goto fail_ui;
 	}
-	ret = request_irq(sa1100_rtc->irq_Alrm, sa1100_rtc_interrupt,
-				IRQF_DISABLED, "rtc Alrm", dev);
+	ret = request_irq(IRQ_RTCAlrm, sa1100_rtc_interrupt, IRQF_DISABLED,
+		"rtc Alrm", dev);
 	if (ret) {
-		dev_err(dev, "IRQ %d already in use.\n", sa1100_rtc->irq_Alrm);
+		dev_err(dev, "IRQ %d already in use.\n", IRQ_RTCAlrm);
 		goto fail_ai;
 	}
-	sa1100_rtc->rtc->max_user_freq = RTC_FREQ;
-	rtc_irq_set_freq(sa1100_rtc->rtc, NULL, RTC_FREQ);
+	rtc->max_user_freq = RTC_FREQ;
+	rtc_irq_set_freq(rtc, NULL, RTC_FREQ);
 
 	return 0;
 
  fail_ai:
-	free_irq(sa1100_rtc->irq_1Hz, dev);
+	free_irq(IRQ_RTC1Hz, dev);
  fail_ui:
 	return ret;
 }
 
 static void sa1100_rtc_release(struct device *dev)
 {
-<<<<<<< HEAD
-	struct sa1100_rtc *sa1100_rtc = dev_get_drvdata(dev);
-
-	spin_lock_irq(&sa1100_rtc->lock);
-	rtc_writel(sa1100_rtc, RTSR, 0);
-	spin_unlock_irq(&sa1100_rtc->lock);
-
-	free_irq(sa1100_rtc->irq_Alrm, dev);
-	free_irq(sa1100_rtc->irq_1Hz, dev);
-=======
 	spin_lock_irq(&sa1100_rtc_lock);
 	RTSR = 0;
 	spin_unlock_irq(&sa1100_rtc_lock);
 
 	free_irq(IRQ_RTCAlrm, dev);
 	free_irq(IRQ_RTC1Hz, dev);
->>>>>>> c16fa4f2
 }
 
 static int sa1100_rtc_alarm_irq_enable(struct device *dev, unsigned int enabled)
 {
-	struct sa1100_rtc *sa1100_rtc = dev_get_drvdata(dev);
-	unsigned int rtsr;
-
-	spin_lock_irq(&sa1100_rtc->lock);
-
-	rtsr = rtc_readl(sa1100_rtc, RTSR);
+	spin_lock_irq(&sa1100_rtc_lock);
 	if (enabled)
-		rtsr |= RTSR_ALE;
+		RTSR |= RTSR_ALE;
 	else
-		rtsr &= ~RTSR_ALE;
-	rtc_writel(sa1100_rtc, RTSR, rtsr);
-
-	spin_unlock_irq(&sa1100_rtc->lock);
+		RTSR &= ~RTSR_ALE;
+	spin_unlock_irq(&sa1100_rtc_lock);
 	return 0;
 }
 
 static int sa1100_rtc_read_time(struct device *dev, struct rtc_time *tm)
 {
-	struct sa1100_rtc *sa1100_rtc = dev_get_drvdata(dev);
-
-	rtc_time_to_tm(rtc_readl(sa1100_rtc, RCNR), tm);
+	rtc_time_to_tm(RCNR, tm);
 	return 0;
 }
 
 static int sa1100_rtc_set_time(struct device *dev, struct rtc_time *tm)
 {
-	struct sa1100_rtc *sa1100_rtc = dev_get_drvdata(dev);
 	unsigned long time;
 	int ret;
 
 	ret = rtc_tm_to_time(tm, &time);
 	if (ret == 0)
-		rtc_writel(sa1100_rtc, RCNR, time);
+		RCNR = time;
 	return ret;
 }
 
 static int sa1100_rtc_read_alarm(struct device *dev, struct rtc_wkalrm *alrm)
 {
-	struct sa1100_rtc *sa1100_rtc = dev_get_drvdata(dev);
-	unsigned long time;
-	unsigned int rtsr;
-
-	time = rtc_readl(sa1100_rtc, RCNR);
-	rtc_time_to_tm(time, &alrm->time);
-	rtsr = rtc_readl(sa1100_rtc, RTSR);
+	u32	rtsr;
+
+	memcpy(&alrm->time, &rtc_alarm, sizeof(struct rtc_time));
+	rtsr = RTSR;
 	alrm->enabled = (rtsr & RTSR_ALE) ? 1 : 0;
 	alrm->pending = (rtsr & RTSR_AL) ? 1 : 0;
 	return 0;
@@ -249,39 +234,26 @@
 
 static int sa1100_rtc_set_alarm(struct device *dev, struct rtc_wkalrm *alrm)
 {
-	struct sa1100_rtc *sa1100_rtc = dev_get_drvdata(dev);
-	struct rtc_time now_tm, alarm_tm;
-	unsigned long time, alarm;
-	unsigned int rtsr;
-
-	spin_lock_irq(&sa1100_rtc->lock);
-
-	time = rtc_readl(sa1100_rtc, RCNR);
-	rtc_time_to_tm(time, &now_tm);
-	rtc_next_alarm_time(&alarm_tm, &now_tm, &alrm->time);
-	rtc_tm_to_time(&alarm_tm, &alarm);
-	rtc_writel(sa1100_rtc, RTAR, alarm);
-
-	rtsr = rtc_readl(sa1100_rtc, RTSR);
-	if (alrm->enabled)
-		rtsr |= RTSR_ALE;
-	else
-		rtsr &= ~RTSR_ALE;
-	rtc_writel(sa1100_rtc, RTSR, rtsr);
-
-	spin_unlock_irq(&sa1100_rtc->lock);
-
-	return 0;
+	int ret;
+
+	spin_lock_irq(&sa1100_rtc_lock);
+	ret = rtc_update_alarm(&alrm->time);
+	if (ret == 0) {
+		if (alrm->enabled)
+			RTSR |= RTSR_ALE;
+		else
+			RTSR &= ~RTSR_ALE;
+	}
+	spin_unlock_irq(&sa1100_rtc_lock);
+
+	return ret;
 }
 
 static int sa1100_rtc_proc(struct device *dev, struct seq_file *seq)
 {
-	struct sa1100_rtc *sa1100_rtc = dev_get_drvdata(dev);
-
-	seq_printf(seq, "trim/divider\t\t: 0x%08x\n",
-			rtc_readl(sa1100_rtc, RTTR));
-	seq_printf(seq, "RTSR\t\t\t: 0x%08x\n",
-			rtc_readl(sa1100_rtc, RTSR));
+	seq_printf(seq, "trim/divider\t\t: 0x%08x\n", (u32) RTTR);
+	seq_printf(seq, "RTSR\t\t\t: 0x%08x\n", (u32)RTSR);
+
 	return 0;
 }
 
@@ -298,51 +270,7 @@
 
 static int sa1100_rtc_probe(struct platform_device *pdev)
 {
-	struct sa1100_rtc *sa1100_rtc;
-	unsigned int rttr;
-	int ret;
-
-	sa1100_rtc = kzalloc(sizeof(struct sa1100_rtc), GFP_KERNEL);
-	if (!sa1100_rtc)
-		return -ENOMEM;
-
-	spin_lock_init(&sa1100_rtc->lock);
-	platform_set_drvdata(pdev, sa1100_rtc);
-
-	ret = -ENXIO;
-	sa1100_rtc->ress = platform_get_resource(pdev, IORESOURCE_MEM, 0);
-	if (!sa1100_rtc->ress) {
-		dev_err(&pdev->dev, "No I/O memory resource defined\n");
-		goto err_ress;
-	}
-
-	sa1100_rtc->irq_1Hz = platform_get_irq(pdev, 0);
-	if (sa1100_rtc->irq_1Hz < 0) {
-		dev_err(&pdev->dev, "No 1Hz IRQ resource defined\n");
-		goto err_ress;
-	}
-	sa1100_rtc->irq_Alrm = platform_get_irq(pdev, 1);
-	if (sa1100_rtc->irq_Alrm < 0) {
-		dev_err(&pdev->dev, "No alarm IRQ resource defined\n");
-		goto err_ress;
-	}
-
-	ret = -ENOMEM;
-	sa1100_rtc->base = ioremap(sa1100_rtc->ress->start,
-				resource_size(sa1100_rtc->ress));
-	if (!sa1100_rtc->base) {
-		dev_err(&pdev->dev, "Unable to map pxa RTC I/O memory\n");
-		goto err_map;
-	}
-
-	sa1100_rtc->clk = clk_get(&pdev->dev, NULL);
-	if (IS_ERR(sa1100_rtc->clk)) {
-		dev_err(&pdev->dev, "failed to find rtc clock source\n");
-		ret = PTR_ERR(sa1100_rtc->clk);
-		goto err_clk;
-	}
-	clk_prepare(sa1100_rtc->clk);
-	clk_enable(sa1100_rtc->clk);
+	struct rtc_device *rtc;
 
 	/*
 	 * According to the manual we should be able to let RTTR be zero
@@ -351,24 +279,24 @@
 	 * If the clock divider is uninitialized then reset it to the
 	 * default value to get the 1Hz clock.
 	 */
-	if (rtc_readl(sa1100_rtc, RTTR) == 0) {
-		rttr = RTC_DEF_DIVIDER + (RTC_DEF_TRIM << 16);
-		rtc_writel(sa1100_rtc, RTTR, rttr);
-		dev_warn(&pdev->dev, "warning: initializing default clock"
-			 " divider/trim value\n");
+	if (RTTR == 0) {
+		RTTR = RTC_DEF_DIVIDER + (RTC_DEF_TRIM << 16);
+		dev_warn(&pdev->dev, "warning: "
+			"initializing default clock divider/trim value\n");
 		/* The current RTC value probably doesn't make sense either */
-		rtc_writel(sa1100_rtc, RCNR, 0);
+		RCNR = 0;
 	}
 
 	device_init_wakeup(&pdev->dev, 1);
 
-	sa1100_rtc->rtc = rtc_device_register(pdev->name, &pdev->dev,
-						&sa1100_rtc_ops, THIS_MODULE);
-	if (IS_ERR(sa1100_rtc->rtc)) {
-		dev_err(&pdev->dev, "Failed to register RTC device -> %d\n",
-			ret);
-		goto err_rtc_reg;
-	}
+	rtc = rtc_device_register(pdev->name, &pdev->dev, &sa1100_rtc_ops,
+		THIS_MODULE);
+
+	if (IS_ERR(rtc))
+		return PTR_ERR(rtc);
+
+	platform_set_drvdata(pdev, rtc);
+
 	/* Fix for a nasty initialization problem the in SA11xx RTSR register.
 	 * See also the comments in sa1100_rtc_interrupt().
 	 *
@@ -391,46 +319,33 @@
 	 *
 	 * Notice that clearing bit 1 and 0 is accomplished by writting ONES to
 	 * the corresponding bits in RTSR. */
-	rtc_writel(sa1100_rtc, RTSR, (RTSR_AL | RTSR_HZ));
-
-	return 0;
-
-err_rtc_reg:
-err_clk:
-	iounmap(sa1100_rtc->base);
-err_ress:
-err_map:
-	kfree(sa1100_rtc);
-	return ret;
+	RTSR = RTSR_AL | RTSR_HZ;
+
+	return 0;
 }
 
 static int sa1100_rtc_remove(struct platform_device *pdev)
 {
-	struct sa1100_rtc *sa1100_rtc = platform_get_drvdata(pdev);
-
-	rtc_device_unregister(sa1100_rtc->rtc);
-	clk_disable(sa1100_rtc->clk);
-	clk_unprepare(sa1100_rtc->clk);
-	iounmap(sa1100_rtc->base);
+	struct rtc_device *rtc = platform_get_drvdata(pdev);
+
+	if (rtc)
+		rtc_device_unregister(rtc);
+
 	return 0;
 }
 
 #ifdef CONFIG_PM
 static int sa1100_rtc_suspend(struct device *dev)
 {
-	struct sa1100_rtc *sa1100_rtc = dev_get_drvdata(dev);
-
 	if (device_may_wakeup(dev))
-		enable_irq_wake(sa1100_rtc->irq_Alrm);
+		enable_irq_wake(IRQ_RTCAlrm);
 	return 0;
 }
 
 static int sa1100_rtc_resume(struct device *dev)
 {
-	struct sa1100_rtc *sa1100_rtc = dev_get_drvdata(dev);
-
 	if (device_may_wakeup(dev))
-		disable_irq_wake(sa1100_rtc->irq_Alrm);
+		disable_irq_wake(IRQ_RTCAlrm);
 	return 0;
 }
 
